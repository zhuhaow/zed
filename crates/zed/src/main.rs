--- conflicted
+++ resolved
@@ -52,12 +52,8 @@
 use theme::ThemeRegistry;
 use util::{channel::RELEASE_CHANNEL, paths, ResultExt, TryFutureExt};
 use workspace::{
-<<<<<<< HEAD
-    self, dock::FocusDock, item::ItemHandle, notifications::NotifyResultExt, AppState, NewFile,
-    OpenSettings, Workspace,
-=======
-    self, dock::FocusDock, item::ItemHandle, notifications::NotifyResultExt, AppState, Workspace,
->>>>>>> 3f037e51
+    dock::FocusDock, item::ItemHandle, notifications::NotifyResultExt, AppState, OpenSettings,
+    Workspace,
 };
 use zed::{self, build_window_options, initialize_workspace, languages, menus};
 
