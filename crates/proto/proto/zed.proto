syntax = "proto3";
package zed.messages;

// Looking for a number? Search "// current max"

message PeerId {
    uint32 owner_id = 1;
    uint32 id = 2;
}

message Envelope {
    uint32 id = 1;
    optional uint32 responding_to = 2;
    optional PeerId original_sender_id = 3;
    optional uint32 ack_id = 266;

    oneof payload {
        Hello hello = 4;
        Ack ack = 5;
        Error error = 6;
        Ping ping = 7;
        Test test = 8;
        EndStream end_stream = 165;

        CreateRoom create_room = 9;
        CreateRoomResponse create_room_response = 10;
        JoinRoom join_room = 11;
        JoinRoomResponse join_room_response = 12;
        RejoinRoom rejoin_room = 13;
        RejoinRoomResponse rejoin_room_response = 14;
        LeaveRoom leave_room = 15;
        Call call = 16;
        IncomingCall incoming_call = 17;
        CallCanceled call_canceled = 18;
        CancelCall cancel_call = 19;
        DeclineCall decline_call = 20;
        UpdateParticipantLocation update_participant_location = 21;
        RoomUpdated room_updated = 22;

        ShareProject share_project = 23;
        ShareProjectResponse share_project_response = 24;
        UnshareProject unshare_project = 25;
        JoinProject join_project = 26;
        JoinProjectResponse join_project_response = 27;
        LeaveProject leave_project = 28;
        AddProjectCollaborator add_project_collaborator = 29;
        UpdateProjectCollaborator update_project_collaborator = 30;
        RemoveProjectCollaborator remove_project_collaborator = 31;

        GetDefinition get_definition = 32;
        GetDefinitionResponse get_definition_response = 33;
        GetDeclaration get_declaration = 237;
        GetDeclarationResponse get_declaration_response = 238;
        GetTypeDefinition get_type_definition = 34;
        GetTypeDefinitionResponse get_type_definition_response = 35;

        GetReferences get_references = 36;
        GetReferencesResponse get_references_response = 37;
        GetDocumentHighlights get_document_highlights = 38;
        GetDocumentHighlightsResponse get_document_highlights_response = 39;
        GetProjectSymbols get_project_symbols = 40;
        GetProjectSymbolsResponse get_project_symbols_response = 41;
        OpenBufferForSymbol open_buffer_for_symbol = 42;
        OpenBufferForSymbolResponse open_buffer_for_symbol_response = 43;

        UpdateProject update_project = 44;
        UpdateWorktree update_worktree = 45;

        CreateProjectEntry create_project_entry = 46;
        RenameProjectEntry rename_project_entry = 47;
        CopyProjectEntry copy_project_entry = 48;
        DeleteProjectEntry delete_project_entry = 49;
        ProjectEntryResponse project_entry_response = 50;
        ExpandProjectEntry expand_project_entry = 51;
        ExpandProjectEntryResponse expand_project_entry_response = 52;

        UpdateDiagnosticSummary update_diagnostic_summary = 53;
        StartLanguageServer start_language_server = 54;
        UpdateLanguageServer update_language_server = 55;

        OpenBufferById open_buffer_by_id = 56;
        OpenBufferByPath open_buffer_by_path = 57;
        OpenBufferResponse open_buffer_response = 58;
        CreateBufferForPeer create_buffer_for_peer = 59;
        UpdateBuffer update_buffer = 60;
        UpdateBufferFile update_buffer_file = 61;
        SaveBuffer save_buffer = 62;
        BufferSaved buffer_saved = 63;
        BufferReloaded buffer_reloaded = 64;
        ReloadBuffers reload_buffers = 65;
        ReloadBuffersResponse reload_buffers_response = 66;
        SynchronizeBuffers synchronize_buffers = 67;
        SynchronizeBuffersResponse synchronize_buffers_response = 68;
        FormatBuffers format_buffers = 69;
        FormatBuffersResponse format_buffers_response = 70;
        GetCompletions get_completions = 71;
        GetCompletionsResponse get_completions_response = 72;
        ResolveCompletionDocumentation resolve_completion_documentation = 73;
        ResolveCompletionDocumentationResponse resolve_completion_documentation_response = 74;
        ApplyCompletionAdditionalEdits apply_completion_additional_edits = 75;
        ApplyCompletionAdditionalEditsResponse apply_completion_additional_edits_response = 76;
        GetCodeActions get_code_actions = 77;
        GetCodeActionsResponse get_code_actions_response = 78;
        GetHover get_hover = 79;
        GetHoverResponse get_hover_response = 80;
        ApplyCodeAction apply_code_action = 81;
        ApplyCodeActionResponse apply_code_action_response = 82;
        PrepareRename prepare_rename = 83;
        PrepareRenameResponse prepare_rename_response = 84;
        PerformRename perform_rename = 85;
        PerformRenameResponse perform_rename_response = 86;

        UpdateContacts update_contacts = 89;
        UpdateInviteInfo update_invite_info = 90;
        ShowContacts show_contacts = 91;

        GetUsers get_users = 92;
        FuzzySearchUsers fuzzy_search_users = 93;
        UsersResponse users_response = 94;
        RequestContact request_contact = 95;
        RespondToContactRequest respond_to_contact_request = 96;
        RemoveContact remove_contact = 97;

        Follow follow = 98;
        FollowResponse follow_response = 99;
        UpdateFollowers update_followers = 100;
        Unfollow unfollow = 101;
        GetPrivateUserInfo get_private_user_info = 102;
        GetPrivateUserInfoResponse get_private_user_info_response = 103;
        UpdateUserPlan update_user_plan = 234;
        UpdateDiffBase update_diff_base = 104;
        AcceptTermsOfService accept_terms_of_service = 239;
        AcceptTermsOfServiceResponse accept_terms_of_service_response = 240;

        OnTypeFormatting on_type_formatting = 105;
        OnTypeFormattingResponse on_type_formatting_response = 106;

        UpdateWorktreeSettings update_worktree_settings = 107;

        InlayHints inlay_hints = 108;
        InlayHintsResponse inlay_hints_response = 109;
        ResolveInlayHint resolve_inlay_hint = 110;
        ResolveInlayHintResponse resolve_inlay_hint_response = 111;
        RefreshInlayHints refresh_inlay_hints = 112;

        CreateChannel create_channel = 113;
        CreateChannelResponse create_channel_response = 114;
        InviteChannelMember invite_channel_member = 115;
        RemoveChannelMember remove_channel_member = 116;
        RespondToChannelInvite respond_to_channel_invite = 117;
        UpdateChannels update_channels = 118;
        JoinChannel join_channel = 119;
        DeleteChannel delete_channel = 120;
        GetChannelMembers get_channel_members = 121;
        GetChannelMembersResponse get_channel_members_response = 122;
        SetChannelMemberRole set_channel_member_role = 123;
        RenameChannel rename_channel = 124;
        RenameChannelResponse rename_channel_response = 125;
        SubscribeToChannels subscribe_to_channels = 207;

        JoinChannelBuffer join_channel_buffer = 126;
        JoinChannelBufferResponse join_channel_buffer_response = 127;
        UpdateChannelBuffer update_channel_buffer = 128;
        LeaveChannelBuffer leave_channel_buffer = 129;
        UpdateChannelBufferCollaborators update_channel_buffer_collaborators = 130;
        RejoinChannelBuffers rejoin_channel_buffers = 131;
        RejoinChannelBuffersResponse rejoin_channel_buffers_response = 132;
        AckBufferOperation ack_buffer_operation = 133;

        JoinChannelChat join_channel_chat = 134;
        JoinChannelChatResponse join_channel_chat_response = 135;
        LeaveChannelChat leave_channel_chat = 136;
        SendChannelMessage send_channel_message = 137;
        SendChannelMessageResponse send_channel_message_response = 138;
        ChannelMessageSent channel_message_sent = 139;
        GetChannelMessages get_channel_messages = 140;
        GetChannelMessagesResponse get_channel_messages_response = 141;
        RemoveChannelMessage remove_channel_message = 142;
        AckChannelMessage ack_channel_message = 143;
        GetChannelMessagesById get_channel_messages_by_id = 144;

        MoveChannel move_channel = 147;
        SetChannelVisibility set_channel_visibility = 148;

        AddNotification add_notification = 149;
        GetNotifications get_notifications = 150;
        GetNotificationsResponse get_notifications_response = 151;
        DeleteNotification delete_notification = 152;
        MarkNotificationRead mark_notification_read = 153;
        LspExtExpandMacro lsp_ext_expand_macro = 154;
        LspExtExpandMacroResponse lsp_ext_expand_macro_response = 155;
        SetRoomParticipantRole set_room_participant_role = 156;

        UpdateUserChannels update_user_channels = 157;

        GetImplementation get_implementation = 162;
        GetImplementationResponse get_implementation_response = 163;

        CountLanguageModelTokens count_language_model_tokens = 230;
        CountLanguageModelTokensResponse count_language_model_tokens_response = 231;
        GetCachedEmbeddings get_cached_embeddings = 189;
        GetCachedEmbeddingsResponse get_cached_embeddings_response = 190;
        ComputeEmbeddings compute_embeddings = 191;
        ComputeEmbeddingsResponse compute_embeddings_response = 192;

        UpdateChannelMessage update_channel_message = 170;
        ChannelMessageUpdate channel_message_update = 171;

        BlameBuffer blame_buffer = 172;
        BlameBufferResponse blame_buffer_response = 173;

        UpdateNotification update_notification = 174;

        MultiLspQuery multi_lsp_query = 175;
        MultiLspQueryResponse multi_lsp_query_response = 176;
        RestartLanguageServers restart_language_servers = 208;

        RejoinRemoteProjects rejoin_remote_projects = 186;
        RejoinRemoteProjectsResponse rejoin_remote_projects_response = 187;

        OpenNewBuffer open_new_buffer = 196;

        GetSupermavenApiKey get_supermaven_api_key = 198;
        GetSupermavenApiKeyResponse get_supermaven_api_key_response = 199;

        TaskContextForLocation task_context_for_location = 203;
        TaskContext task_context = 204;

        LinkedEditingRange linked_editing_range = 209;
        LinkedEditingRangeResponse linked_editing_range_response = 210;

        AdvertiseContexts advertise_contexts = 211;
        OpenContext open_context = 212;
        OpenContextResponse open_context_response = 213;
        CreateContext create_context = 232;
        CreateContextResponse create_context_response = 233;
        UpdateContext update_context = 214;
        SynchronizeContexts synchronize_contexts = 215;
        SynchronizeContextsResponse synchronize_contexts_response = 216;

        GetSignatureHelp get_signature_help = 217;
        GetSignatureHelpResponse get_signature_help_response = 218;

        ListRemoteDirectory list_remote_directory = 219;
        ListRemoteDirectoryResponse list_remote_directory_response = 220;
        AddWorktree add_worktree = 222;
        AddWorktreeResponse add_worktree_response = 223;

        GetLlmToken get_llm_token = 235;
        GetLlmTokenResponse get_llm_token_response = 236;
        RefreshLlmToken refresh_llm_token = 259;

        LspExtSwitchSourceHeader lsp_ext_switch_source_header = 241;
        LspExtSwitchSourceHeaderResponse lsp_ext_switch_source_header_response = 242;

        FindSearchCandidates find_search_candidates = 243;
        FindSearchCandidatesResponse find_search_candidates_response = 244;

        CloseBuffer close_buffer = 245;

        ShutdownRemoteServer shutdown_remote_server = 257;

        RemoveWorktree remove_worktree = 258;

        LanguageServerLog language_server_log = 260;

        Toast toast = 261;
        HideToast hide_toast = 262;

        OpenServerSettings open_server_settings = 263;

        GetPermalinkToLine get_permalink_to_line = 264;
        GetPermalinkToLineResponse get_permalink_to_line_response = 265;

        FlushBufferedMessages flush_buffered_messages = 267;

        LanguageServerPromptRequest language_server_prompt_request = 268;
        LanguageServerPromptResponse language_server_prompt_response = 269;

        GitBranches git_branches = 270;
        GitBranchesResponse git_branches_response = 271;

        UpdateGitBranch update_git_branch = 272;

        ListToolchains list_toolchains = 273;
        ListToolchainsResponse list_toolchains_response = 274;
        ActivateToolchain activate_toolchain = 275;
        ActiveToolchain active_toolchain = 276;
        ActiveToolchainResponse active_toolchain_response = 277;

        GetPathMetadata get_path_metadata = 278;
        GetPathMetadataResponse get_path_metadata_response = 279;

        GetPanicFiles get_panic_files = 280;
        GetPanicFilesResponse get_panic_files_response = 281;

        CancelLanguageServerWork cancel_language_server_work = 282;

        LspExtOpenDocs lsp_ext_open_docs = 283;
        LspExtOpenDocsResponse lsp_ext_open_docs_response = 284;

        SyncExtensions sync_extensions = 285;
        SyncExtensionsResponse sync_extensions_response = 286;
        InstallExtension install_extension = 287;

<<<<<<< HEAD
        SynchronizeBreakpoints Synchronize_breakpoints = 288;
        SetActiveDebugLine set_active_debug_line = 289;
        RemoveActiveDebugLine remove_active_debug_line = 290; // current max
=======
        GetStagedText get_staged_text = 288;
        GetStagedTextResponse get_staged_text_response = 289; // current max
>>>>>>> a5355e92
    }

    reserved 87 to 88;
    reserved 158 to 161;
    reserved 164;
    reserved 166 to 169;
    reserved 177 to 185;
    reserved 188;
    reserved 193 to 195;
    reserved 197;
    reserved 200 to 202;
    reserved 205 to 206;
    reserved 221;
    reserved 224 to 229;
    reserved 246;
    reserved 247 to 254;
    reserved 255 to 256;
}

// Messages

message Hello {
    PeerId peer_id = 1;
}

message Ping {}

message Ack {}

message Error {
    string message = 1;
    ErrorCode code = 2;
    repeated string tags = 3;
}

enum ErrorCode {
    Internal = 0;
    NoSuchChannel = 1;
    Disconnected = 2;
    SignedOut = 3;
    UpgradeRequired = 4;
    Forbidden = 5;
    NeedsCla = 7;
    NotARootChannel = 8;
    BadPublicNesting = 9;
    CircularNesting = 10;
    WrongMoveTarget = 11;
    UnsharedItem = 12;
    NoSuchProject = 13;
    DevServerProjectPathDoesNotExist = 16;
    RemoteUpgradeRequired = 17;
    RateLimitExceeded = 18;
    reserved 6;
    reserved 14 to 15;
}

message EndStream {}

message Test {
    uint64 id = 1;
}

message CreateRoom {}

message CreateRoomResponse {
    Room room = 1;
    optional LiveKitConnectionInfo live_kit_connection_info = 2;
}

message JoinRoom {
    uint64 id = 1;
}

message JoinRoomResponse {
    Room room = 1;
    optional uint64 channel_id = 2;
    optional LiveKitConnectionInfo live_kit_connection_info = 3;
}

message RejoinRoom {
    uint64 id = 1;
    repeated UpdateProject reshared_projects = 2;
    repeated RejoinProject rejoined_projects = 3;
}
message RejoinRemoteProjects {
    repeated RejoinProject rejoined_projects = 1;
}

message RejoinRemoteProjectsResponse {
    repeated RejoinedProject rejoined_projects = 1;
}

message RejoinProject {
    uint64 id = 1;
    repeated RejoinWorktree worktrees = 2;
}

message RejoinWorktree {
    uint64 id = 1;
    uint64 scan_id = 2;
}

message RejoinRoomResponse {
    Room room = 1;
    repeated ResharedProject reshared_projects = 2;
    repeated RejoinedProject rejoined_projects = 3;
}

message ResharedProject {
    uint64 id = 1;
    repeated Collaborator collaborators = 2;
}

message RejoinedProject {
    uint64 id = 1;
    repeated WorktreeMetadata worktrees = 2;
    repeated Collaborator collaborators = 3;
    repeated LanguageServer language_servers = 4;
    repeated SynchronizeBreakpoints breakpoints = 5;
}

message LeaveRoom {}

message Room {
    uint64 id = 1;
    repeated Participant participants = 2;
    repeated PendingParticipant pending_participants = 3;
    repeated Follower followers = 4;
    string livekit_room = 5;
}

message Participant {
    uint64 user_id = 1;
    PeerId peer_id = 2;
    repeated ParticipantProject projects = 3;
    ParticipantLocation location = 4;
    uint32 participant_index = 5;
    ChannelRole role = 6;
    reserved 7;
}

message PendingParticipant {
    uint64 user_id = 1;
    uint64 calling_user_id = 2;
    optional uint64 initial_project_id = 3;
}

message ParticipantProject {
    uint64 id = 1;
    repeated string worktree_root_names = 2;
}

message Follower {
    PeerId leader_id = 1;
    PeerId follower_id = 2;
    uint64 project_id = 3;
}

message ParticipantLocation {
    oneof variant {
        SharedProject shared_project = 1;
        UnsharedProject unshared_project = 2;
        External external = 3;
    }

    message SharedProject {
        uint64 id = 1;
    }

    message UnsharedProject {}

    message External {}
}

message Call {
    uint64 room_id = 1;
    uint64 called_user_id = 2;
    optional uint64 initial_project_id = 3;
}

message IncomingCall {
    uint64 room_id = 1;
    uint64 calling_user_id = 2;
    repeated uint64 participant_user_ids = 3;
    optional ParticipantProject initial_project = 4;
}

message CallCanceled {
    uint64 room_id = 1;
}

message CancelCall {
    uint64 room_id = 1;
    uint64 called_user_id = 2;
}

message DeclineCall {
    uint64 room_id = 1;
}

message UpdateParticipantLocation {
    uint64 room_id = 1;
    ParticipantLocation location = 2;
}

message RoomUpdated {
    Room room = 1;
}

message LiveKitConnectionInfo {
    string server_url = 1;
    string token = 2;
    bool can_publish = 3;
}

message ShareProject {
    uint64 room_id = 1;
    repeated WorktreeMetadata worktrees = 2;
    reserved 3;
    bool is_ssh_project = 4;
}

message ShareProjectResponse {
    uint64 project_id = 1;
}

message UnshareProject {
    uint64 project_id = 1;
}

message UpdateProject {
    uint64 project_id = 1;
    repeated WorktreeMetadata worktrees = 2;
}

message JoinProject {
    uint64 project_id = 1;
}

message ListRemoteDirectory {
    uint64 dev_server_id = 1;
    string path = 2;
}

message ListRemoteDirectoryResponse {
    repeated string entries = 1;
}

message JoinProjectResponse {
    uint64 project_id = 5;
    uint32 replica_id = 1;
    repeated WorktreeMetadata worktrees = 2;
    repeated Collaborator collaborators = 3;
    repeated LanguageServer language_servers = 4;
    ChannelRole role = 6;
    reserved 7;
    repeated SynchronizeBreakpoints breakpoints = 8;
}

message LeaveProject {
    uint64 project_id = 1;
}

message UpdateWorktree {
    uint64 project_id = 1;
    uint64 worktree_id = 2;
    string root_name = 3;
    repeated Entry updated_entries = 4;
    repeated uint64 removed_entries = 5;
    repeated RepositoryEntry updated_repositories = 6;
    repeated uint64 removed_repositories = 7;
    uint64 scan_id = 8;
    bool is_last_update = 9;
    string abs_path = 10;
}

message UpdateWorktreeSettings {
    uint64 project_id = 1;
    uint64 worktree_id = 2;
    string path = 3;
    optional string content = 4;
    optional LocalSettingsKind kind = 5;
}

enum LocalSettingsKind {
    Settings = 0;
    Tasks = 1;
    Editorconfig = 2;
}

message CreateProjectEntry {
    uint64 project_id = 1;
    uint64 worktree_id = 2;
    string path = 3;
    bool is_directory = 4;
}

message RenameProjectEntry {
    uint64 project_id = 1;
    uint64 entry_id = 2;
    string new_path = 3;
}

message CopyProjectEntry {
    uint64 project_id = 1;
    uint64 entry_id = 2;
    string new_path = 3;
    optional string relative_worktree_source_path = 4;
}

message DeleteProjectEntry {
    uint64 project_id = 1;
    uint64 entry_id = 2;
    bool use_trash = 3;
}

message ExpandProjectEntry {
    uint64 project_id = 1;
    uint64 entry_id = 2;
}

message ExpandProjectEntryResponse {
    uint64 worktree_scan_id = 1;
}

message ProjectEntryResponse {
    optional Entry entry = 1;
    uint64 worktree_scan_id = 2;
}

message AddProjectCollaborator {
    uint64 project_id = 1;
    Collaborator collaborator = 2;
}

message UpdateProjectCollaborator {
    uint64 project_id = 1;
    PeerId old_peer_id = 2;
    PeerId new_peer_id = 3;
}

message RemoveProjectCollaborator {
    uint64 project_id = 1;
    PeerId peer_id = 2;
}

message UpdateChannelBufferCollaborators {
    uint64 channel_id = 1;
    repeated Collaborator collaborators = 2;
}

message GetDefinition {
     uint64 project_id = 1;
     uint64 buffer_id = 2;
     Anchor position = 3;
     repeated VectorClockEntry version = 4;
}

message GetDefinitionResponse {
    repeated LocationLink links = 1;
}

message GetDeclaration {
     uint64 project_id = 1;
     uint64 buffer_id = 2;
     Anchor position = 3;
     repeated VectorClockEntry version = 4;
}

message GetDeclarationResponse {
    repeated LocationLink links = 1;
}

message GetTypeDefinition {
     uint64 project_id = 1;
     uint64 buffer_id = 2;
     Anchor position = 3;
     repeated VectorClockEntry version = 4;
 }

message GetTypeDefinitionResponse {
    repeated LocationLink links = 1;
}
message GetImplementation {
     uint64 project_id = 1;
     uint64 buffer_id = 2;
     Anchor position = 3;
     repeated VectorClockEntry version = 4;
 }

message GetImplementationResponse {
    repeated LocationLink links = 1;
}

message GetReferences {
     uint64 project_id = 1;
     uint64 buffer_id = 2;
     Anchor position = 3;
     repeated VectorClockEntry version = 4;
 }

message GetReferencesResponse {
    repeated Location locations = 1;
}

message GetDocumentHighlights {
     uint64 project_id = 1;
     uint64 buffer_id = 2;
     Anchor position = 3;
     repeated VectorClockEntry version = 4;
 }

message GetDocumentHighlightsResponse {
    repeated DocumentHighlight highlights = 1;
}

message Location {
    uint64 buffer_id = 1;
    Anchor start = 2;
    Anchor end = 3;
}

message LocationLink {
    optional Location origin = 1;
    Location target = 2;
}

message DocumentHighlight {
    Kind kind = 1;
    Anchor start = 2;
    Anchor end = 3;

    enum Kind {
        Text = 0;
        Read = 1;
        Write = 2;
    }
}

message GetProjectSymbols {
    uint64 project_id = 1;
    string query = 2;
}

message GetProjectSymbolsResponse {
    repeated Symbol symbols = 4;
}

message Symbol {
    uint64 source_worktree_id = 1;
    uint64 worktree_id = 2;
    string language_server_name = 3;
    string name = 4;
    int32 kind = 5;
    string path = 6;
    // Cannot use generate anchors for unopened files,
    // so we are forced to use point coords instead
    PointUtf16 start = 7;
    PointUtf16 end = 8;
    bytes signature = 9;
}

message OpenBufferForSymbol {
    uint64 project_id = 1;
    Symbol symbol = 2;
}

message OpenBufferForSymbolResponse {
    uint64 buffer_id = 1;
}

message OpenBufferByPath {
    uint64 project_id = 1;
    uint64 worktree_id = 2;
    string path = 3;
}

message OpenBufferById {
    uint64 project_id = 1;
    uint64 id = 2;
}

message OpenNewBuffer {
    uint64 project_id = 1;
}

message OpenBufferResponse {
    uint64 buffer_id = 1;
}

message CreateBufferForPeer {
    uint64 project_id = 1;
    PeerId peer_id = 2;
    oneof variant {
        BufferState state = 3;
        BufferChunk chunk = 4;
    }
}

message UpdateBuffer {
    uint64 project_id = 1;
    uint64 buffer_id = 2;
    repeated Operation operations = 3;
}

message UpdateChannelBuffer {
    uint64 channel_id = 1;
    repeated Operation operations = 2;
}

message UpdateBufferFile {
    uint64 project_id = 1;
    uint64 buffer_id = 2;
    File file = 3;
}

message SaveBuffer {
    uint64 project_id = 1;
    uint64 buffer_id = 2;
    repeated VectorClockEntry version = 3;
    optional ProjectPath new_path = 4;
}

message CloseBuffer {
    uint64 project_id = 1;
    uint64 buffer_id = 2;
}

message ProjectPath {
    uint64 worktree_id = 1;
    string path = 2;
}

message BufferSaved {
    uint64 project_id = 1;
    uint64 buffer_id = 2;
    repeated VectorClockEntry version = 3;
    Timestamp mtime = 4;
    reserved 5;
}

message BufferReloaded {
    uint64 project_id = 1;
    uint64 buffer_id = 2;
    repeated VectorClockEntry version = 3;
    Timestamp mtime = 4;
    reserved 5;
    LineEnding line_ending = 6;
}

message ReloadBuffers {
    uint64 project_id = 1;
    repeated uint64 buffer_ids = 2;
}

message ReloadBuffersResponse {
    ProjectTransaction transaction = 1;
}

message SynchronizeBuffers {
    uint64 project_id = 1;
    repeated BufferVersion buffers = 2;
}

message SynchronizeBuffersResponse {
    repeated BufferVersion buffers = 1;
}

message BufferVersion {
    uint64 id = 1;
    repeated VectorClockEntry version = 2;
}

message ChannelBufferVersion {
    uint64 channel_id = 1;
    repeated VectorClockEntry version = 2;
    uint64 epoch = 3;
}

enum FormatTrigger {
    Save = 0;
    Manual = 1;
}

message FormatBuffers {
    uint64 project_id = 1;
    FormatTrigger trigger = 2;
    repeated uint64 buffer_ids = 3;
}

message FormatBuffersResponse {
    ProjectTransaction transaction = 1;
}

message GetCompletions {
    uint64 project_id = 1;
    uint64 buffer_id = 2;
    Anchor position = 3;
    repeated VectorClockEntry version = 4;
}

message GetCompletionsResponse {
    repeated Completion completions = 1;
    repeated VectorClockEntry version = 2;
}

message ApplyCompletionAdditionalEdits {
    uint64 project_id = 1;
    uint64 buffer_id = 2;
    Completion completion = 3;
}

message ApplyCompletionAdditionalEditsResponse {
    Transaction transaction = 1;
}

message Completion {
    Anchor old_start = 1;
    Anchor old_end = 2;
    string new_text = 3;
    uint64 server_id = 4;
    bytes lsp_completion = 5;
}

message GetCodeActions {
    uint64 project_id = 1;
    uint64 buffer_id = 2;
    Anchor start = 3;
    Anchor end = 4;
    repeated VectorClockEntry version = 5;
}

message GetCodeActionsResponse {
    repeated CodeAction actions = 1;
    repeated VectorClockEntry version = 2;
}

message GetSignatureHelp {
    uint64 project_id = 1;
    uint64 buffer_id = 2;
    Anchor position = 3;
    repeated VectorClockEntry version = 4;
}

message GetSignatureHelpResponse {
    optional SignatureHelp signature_help = 1;
}

message SignatureHelp {
    repeated SignatureInformation signatures = 1;
    optional uint32 active_signature = 2;
    optional uint32 active_parameter = 3;
}

message SignatureInformation {
    string label = 1;
    optional Documentation documentation = 2;
    repeated ParameterInformation parameters = 3;
    optional uint32 active_parameter = 4;
}

message Documentation {
    oneof content {
        string value = 1;
        MarkupContent markup_content = 2;
    }
}

enum MarkupKind {
    PlainText = 0;
    Markdown = 1;
}

message ParameterInformation {
    oneof label {
        string simple = 1;
        LabelOffsets label_offsets = 2;
    }
    optional Documentation documentation = 3;
}

message LabelOffsets {
    uint32 start = 1;
    uint32 end = 2;
}

message GetHover {
    uint64 project_id = 1;
    uint64 buffer_id = 2;
    Anchor position = 3;
    repeated VectorClockEntry version = 5;
}

message GetHoverResponse {
    optional Anchor start = 1;
    optional Anchor end = 2;
    repeated HoverBlock contents = 3;
}

message HoverBlock {
    string text = 1;
    optional string language = 2;
    bool is_markdown = 3;
}

message ApplyCodeAction {
    uint64 project_id = 1;
    uint64 buffer_id = 2;
    CodeAction action = 3;
}

message ApplyCodeActionResponse {
    ProjectTransaction transaction = 1;
}

message PrepareRename {
    uint64 project_id = 1;
    uint64 buffer_id = 2;
    Anchor position = 3;
    repeated VectorClockEntry version = 4;
}

message PrepareRenameResponse {
    bool can_rename = 1;
    Anchor start = 2;
    Anchor end = 3;
    repeated VectorClockEntry version = 4;
}

message PerformRename {
    uint64 project_id = 1;
    uint64 buffer_id = 2;
    Anchor position = 3;
    string new_name = 4;
    repeated VectorClockEntry version = 5;
}

message OnTypeFormatting {
    uint64 project_id = 1;
    uint64 buffer_id = 2;
    Anchor position = 3;
    string trigger = 4;
    repeated VectorClockEntry version = 5;
}

message OnTypeFormattingResponse {
    Transaction transaction = 1;
}


message LinkedEditingRange {
    uint64 project_id = 1;
    uint64 buffer_id = 2;
    Anchor position = 3;
    repeated VectorClockEntry version = 4;
}

message AnchorRange {
    Anchor start = 1;
    Anchor end = 2;
}

message LinkedEditingRangeResponse {
    repeated AnchorRange items = 1;
    repeated VectorClockEntry version = 4;
}

message InlayHints {
    uint64 project_id = 1;
    uint64 buffer_id = 2;
    Anchor start = 3;
    Anchor end = 4;
    repeated VectorClockEntry version = 5;
}

message InlayHintsResponse {
    repeated InlayHint hints = 1;
    repeated VectorClockEntry version = 2;
}

message InlayHint {
    Anchor position = 1;
    InlayHintLabel label = 2;
    optional string kind = 3;
    bool padding_left = 4;
    bool padding_right = 5;
    InlayHintTooltip tooltip = 6;
    ResolveState resolve_state = 7;
}

message InlayHintLabel {
    oneof label {
        string value = 1;
        InlayHintLabelParts label_parts = 2;
    }
}

message InlayHintLabelParts {
    repeated InlayHintLabelPart parts = 1;
}

message InlayHintLabelPart {
    string value = 1;
    InlayHintLabelPartTooltip tooltip = 2;
    optional string location_url = 3;
    PointUtf16 location_range_start = 4;
    PointUtf16 location_range_end = 5;
    optional uint64 language_server_id = 6;
}

message InlayHintTooltip {
    oneof content {
        string value = 1;
        MarkupContent markup_content = 2;
    }
}

message InlayHintLabelPartTooltip {
    oneof content {
        string value = 1;
        MarkupContent markup_content = 2;
    }
}

message ResolveState {
    State state = 1;
    LspResolveState lsp_resolve_state = 2;

    enum State {
        Resolved = 0;
        CanResolve = 1;
        Resolving = 2;
    }

    message LspResolveState {
        optional string value = 1;
        uint64 server_id = 2;
    }
}

// This type is used to resolve more than just
// the documentation, but for backwards-compatibility
// reasons we can't rename the type.
message ResolveCompletionDocumentation {
    uint64 project_id = 1;
    uint64 language_server_id = 2;
    bytes lsp_completion = 3;
    uint64 buffer_id = 4;
}

message ResolveCompletionDocumentationResponse {
    string documentation = 1;
    bool documentation_is_markdown = 2;
    Anchor old_start = 3;
    Anchor old_end = 4;
    string new_text = 5;
    bytes lsp_completion = 6;
}

message ResolveInlayHint {
    uint64 project_id = 1;
    uint64 buffer_id = 2;
    uint64 language_server_id = 3;
    InlayHint hint = 4;
}

message ResolveInlayHintResponse {
    InlayHint hint = 1;
}

message RefreshInlayHints {
    uint64 project_id = 1;
}

message MarkupContent {
    bool is_markdown = 1;
    string value = 2;
}

message PerformRenameResponse {
    ProjectTransaction transaction = 2;
}

message SearchQuery {
    string query = 2;
    bool regex = 3;
    bool whole_word = 4;
    bool case_sensitive = 5;
    string files_to_include = 6;
    string files_to_exclude = 7;
    bool include_ignored = 8;
}

message FindSearchCandidates {
    uint64 project_id = 1;
    SearchQuery query = 2;
    uint64 limit = 3;
}

message FindSearchCandidatesResponse {
    repeated uint64 buffer_ids = 1;
}

message CodeAction {
    uint64 server_id = 1;
    Anchor start = 2;
    Anchor end = 3;
    bytes lsp_action = 4;
}

message ProjectTransaction {
    repeated uint64 buffer_ids = 1;
    repeated Transaction transactions = 2;
}

message Transaction {
    LamportTimestamp id = 1;
    repeated LamportTimestamp edit_ids = 2;
    repeated VectorClockEntry start = 3;
}

message LamportTimestamp {
    uint32 replica_id = 1;
    uint32 value = 2;
}

message LanguageServer {
    uint64 id = 1;
    string name = 2;
    optional uint64 worktree_id = 3;
}

message StartLanguageServer {
    uint64 project_id = 1;
    LanguageServer server = 2;
}

message UpdateDiagnosticSummary {
    uint64 project_id = 1;
    uint64 worktree_id = 2;
    DiagnosticSummary summary = 3;
}

message DiagnosticSummary {
    string path = 1;
    uint64 language_server_id = 2;
    uint32 error_count = 3;
    uint32 warning_count = 4;
}

message UpdateLanguageServer {
    uint64 project_id = 1;
    uint64 language_server_id = 2;
    oneof variant {
        LspWorkStart work_start = 3;
        LspWorkProgress work_progress = 4;
        LspWorkEnd work_end = 5;
        LspDiskBasedDiagnosticsUpdating disk_based_diagnostics_updating = 6;
        LspDiskBasedDiagnosticsUpdated disk_based_diagnostics_updated = 7;
    }
}

message LspWorkStart {
    string token = 1;
    optional string title = 4;
    optional string message = 2;
    optional uint32 percentage = 3;
    optional bool is_cancellable = 5;
}

message LspWorkProgress {
    string token = 1;
    optional string message = 2;
    optional uint32 percentage = 3;
    optional bool is_cancellable = 4;
}

message LspWorkEnd {
    string token = 1;
}

message LspDiskBasedDiagnosticsUpdating {}

message LspDiskBasedDiagnosticsUpdated {}

message LanguageServerLog {
    uint64 project_id = 1;
    uint64 language_server_id = 2;
    oneof log_type {
        uint32 log_message_type = 3;
        LspLogTrace log_trace = 4;
    }
    string message = 5;
}

message LspLogTrace {
    optional string message = 1;
}

message UpdateChannels {
    repeated Channel channels = 1;
    repeated uint64 delete_channels = 4;
    repeated Channel channel_invitations = 5;
    repeated uint64 remove_channel_invitations = 6;
    repeated ChannelParticipants channel_participants = 7;
    repeated ChannelMessageId latest_channel_message_ids = 8;
    repeated ChannelBufferVersion latest_channel_buffer_versions = 9;

    reserved 10 to 15;
}

message UpdateUserChannels {
    repeated ChannelMessageId observed_channel_message_id = 1;
    repeated ChannelBufferVersion observed_channel_buffer_version = 2;
    repeated ChannelMembership channel_memberships = 3;
}

message ChannelMembership {
    uint64 channel_id = 1;
    ChannelRole role = 2;
}

message ChannelMessageId {
    uint64 channel_id = 1;
    uint64 message_id = 2;
}

message ChannelPermission {
    uint64 channel_id = 1;
    ChannelRole role = 3;
}

message ChannelParticipants {
    uint64 channel_id = 1;
    repeated uint64 participant_user_ids = 2;
}

message JoinChannel {
    uint64 channel_id = 1;
}

message DeleteChannel {
    uint64 channel_id = 1;
}

message GetChannelMembers {
    uint64 channel_id = 1;
    string query = 2;
    uint64 limit = 3;
}

message GetChannelMembersResponse {
    repeated ChannelMember members = 1;
    repeated User users = 2;
}

message ChannelMember {
    uint64 user_id = 1;
    Kind kind = 3;
    ChannelRole role = 4;

    enum Kind {
        Member = 0;
        Invitee = 1;
    }
}

message SubscribeToChannels {}

message CreateChannel {
    string name = 1;
    optional uint64 parent_id = 2;
}

message CreateChannelResponse {
    Channel channel = 1;
    optional uint64 parent_id = 2;
}

message InviteChannelMember {
    uint64 channel_id = 1;
    uint64 user_id = 2;
    ChannelRole role = 4;
}

message RemoveChannelMember {
    uint64 channel_id = 1;
    uint64 user_id = 2;
}

enum ChannelRole {
    Admin = 0;
    Member = 1;
    Guest = 2;
    Banned = 3;
    Talker = 4;
}

message SetChannelMemberRole {
    uint64 channel_id = 1;
    uint64 user_id = 2;
    ChannelRole role = 3;
}

message SetChannelVisibility {
    uint64 channel_id = 1;
    ChannelVisibility visibility = 2;
}

message RenameChannel {
    uint64 channel_id = 1;
    string name = 2;
}

message RenameChannelResponse {
    Channel channel = 1;
}

message JoinChannelChat {
    uint64 channel_id = 1;
}

message JoinChannelChatResponse {
    repeated ChannelMessage messages = 1;
    bool done = 2;
}

message LeaveChannelChat {
    uint64 channel_id = 1;
}

message SendChannelMessage {
    uint64 channel_id = 1;
    string body = 2;
    Nonce nonce = 3;
    repeated ChatMention mentions = 4;
    optional uint64 reply_to_message_id = 5;
}

message RemoveChannelMessage {
    uint64 channel_id = 1;
    uint64 message_id = 2;
}

message UpdateChannelMessage {
    uint64 channel_id = 1;
    uint64 message_id = 2;
    Nonce nonce = 4;
    string body = 5;
    repeated ChatMention mentions = 6;
}

message AckChannelMessage {
    uint64 channel_id = 1;
    uint64 message_id = 2;
}

message SendChannelMessageResponse {
    ChannelMessage message = 1;
}

message ChannelMessageSent {
    uint64 channel_id = 1;
    ChannelMessage message = 2;
}

message ChannelMessageUpdate {
    uint64 channel_id = 1;
    ChannelMessage message = 2;
}

message GetChannelMessages {
    uint64 channel_id = 1;
    uint64 before_message_id = 2;
}

message GetChannelMessagesResponse {
    repeated ChannelMessage messages = 1;
    bool done = 2;
}

message GetChannelMessagesById {
    repeated uint64 message_ids = 1;
}

message MoveChannel {
    uint64 channel_id = 1;
    uint64 to = 2;
}

message JoinChannelBuffer {
    uint64 channel_id = 1;
}

message ChannelMessage {
    uint64 id = 1;
    string body = 2;
    uint64 timestamp = 3;
    uint64 sender_id = 4;
    Nonce nonce = 5;
    repeated ChatMention mentions = 6;
    optional uint64 reply_to_message_id = 7;
    optional uint64 edited_at = 8;
}

message ChatMention {
    Range range = 1;
    uint64 user_id = 2;
}

message RejoinChannelBuffers {
    repeated ChannelBufferVersion buffers = 1;
}

message RejoinChannelBuffersResponse {
    repeated RejoinedChannelBuffer buffers = 1;
}

message AckBufferOperation {
    uint64 buffer_id = 1;
    uint64 epoch = 2;
    repeated VectorClockEntry version = 3;
}

message JoinChannelBufferResponse {
    uint64 buffer_id = 1;
    uint32 replica_id = 2;
    string base_text = 3;
    repeated Operation operations = 4;
    repeated Collaborator collaborators = 5;
    uint64 epoch = 6;
}

message RejoinedChannelBuffer {
    uint64 channel_id = 1;
    repeated VectorClockEntry version = 2;
    repeated Operation operations = 3;
    repeated Collaborator collaborators = 4;
}

message LeaveChannelBuffer {
    uint64 channel_id = 1;
}

message RespondToChannelInvite {
    uint64 channel_id = 1;
    bool accept = 2;
}

message GetUsers {
    repeated uint64 user_ids = 1;
}

message FuzzySearchUsers {
    string query = 1;
}

message UsersResponse {
    repeated User users = 1;
}

message RequestContact {
    uint64 responder_id = 1;
}

message RemoveContact {
    uint64 user_id = 1;
}

message RespondToContactRequest {
    uint64 requester_id = 1;
    ContactRequestResponse response = 2;
}

enum ContactRequestResponse {
    Accept = 0;
    Decline = 1;
    Block = 2;
    Dismiss = 3;
}

message UpdateContacts {
    repeated Contact contacts = 1;
    repeated uint64 remove_contacts = 2;
    repeated IncomingContactRequest incoming_requests = 3;
    repeated uint64 remove_incoming_requests = 4;
    repeated uint64 outgoing_requests = 5;
    repeated uint64 remove_outgoing_requests = 6;
}

message UpdateInviteInfo {
    string url = 1;
    uint32 count = 2;
}

message ShowContacts {}

message IncomingContactRequest {
    uint64 requester_id = 1;
}

message UpdateDiagnostics {
    uint32 replica_id = 1;
    uint32 lamport_timestamp = 2;
    uint64 server_id = 3;
    repeated Diagnostic diagnostics = 4;
}

message Follow {
    uint64 room_id = 1;
    optional uint64 project_id = 2;
    PeerId leader_id = 3;
}

message FollowResponse {
    View active_view = 3;
    // TODO: Remove after version 0.145.x stabilizes.
    optional ViewId active_view_id = 1;
    repeated View views = 2;
}

message UpdateFollowers {
    uint64 room_id = 1;
    optional uint64 project_id = 2;
    reserved 3;
    oneof variant {
        View create_view = 5;
        // TODO: Remove after version 0.145.x stabilizes.
        UpdateActiveView update_active_view = 4;
        UpdateView update_view = 6;
    }
}

message Unfollow {
    uint64 room_id = 1;
    optional uint64 project_id = 2;
    PeerId leader_id = 3;
}

message GetPrivateUserInfo {}

message GetPrivateUserInfoResponse {
    string metrics_id = 1;
    bool staff = 2;
    repeated string flags = 3;
    optional uint64 accepted_tos_at = 4;
}

enum Plan {
    Free = 0;
    ZedPro = 1;
}

message UpdateUserPlan {
    Plan plan = 1;
}

message AcceptTermsOfService {}

message AcceptTermsOfServiceResponse {
    uint64 accepted_tos_at = 1;
}

// Entities

message ViewId {
    PeerId creator = 1;
    uint64 id = 2;
}

message UpdateActiveView {
    optional ViewId id = 1;
    optional PeerId leader_id = 2;
    View view = 3;
}

enum PanelId {
    AssistantPanel = 0;
}

message UpdateView {
    ViewId id = 1;
    optional PeerId leader_id = 2;

    oneof variant {
        Editor editor = 3;
    }

    message Editor {
        repeated ExcerptInsertion inserted_excerpts = 1;
        repeated uint64 deleted_excerpts = 2;
        repeated Selection selections = 3;
        optional Selection pending_selection = 4;
        EditorAnchor scroll_top_anchor = 5;
        float scroll_x = 6;
        float scroll_y = 7;
    }
}

message View {
    ViewId id = 1;
    optional PeerId leader_id = 2;
    optional PanelId panel_id = 6;

    oneof variant {
        Editor editor = 3;
        ChannelView channel_view = 4;
        ContextEditor context_editor = 5;
    }

    message Editor {
        bool singleton = 1;
        optional string title = 2;
        repeated Excerpt excerpts = 3;
        repeated Selection selections = 4;
        optional Selection pending_selection = 5;
        EditorAnchor scroll_top_anchor = 6;
        float scroll_x = 7;
        float scroll_y = 8;
    }

    message ChannelView {
        uint64 channel_id = 1;
        Editor editor = 2;
    }

    message ContextEditor {
        string context_id = 1;
        Editor editor = 2;
    }
}

message Collaborator {
    PeerId peer_id = 1;
    uint32 replica_id = 2;
    uint64 user_id = 3;
    bool is_host = 4;
}

message User {
    uint64 id = 1;
    string github_login = 2;
    string avatar_url = 3;
}

message File {
    uint64 worktree_id = 1;
    optional uint64 entry_id = 2;
    string path = 3;
    Timestamp mtime = 4;
    bool is_deleted = 5;
}

message Entry {
    uint64 id = 1;
    bool is_dir = 2;
    string path = 3;
    uint64 inode = 4;
    Timestamp mtime = 5;
    bool is_ignored = 7;
    bool is_external = 8;
    reserved 6;
    optional GitStatus git_status = 9;
    bool is_fifo = 10;
    optional uint64 size = 11;
    optional string canonical_path = 12;
}

message RepositoryEntry {
    uint64 work_directory_id = 1;
    optional string branch = 2;
}

message StatusEntry {
    string repo_path = 1;
    GitStatus status = 2;
}

enum GitStatus {
    Added = 0;
    Modified = 1;
    Conflict = 2;
}

message BufferState {
    uint64 id = 1;
    optional File file = 2;
    string base_text = 3;
    LineEnding line_ending = 5;
    repeated VectorClockEntry saved_version = 6;
    Timestamp saved_mtime = 8;

    reserved 7;
    reserved 4;
}

message BufferChunk {
    uint64 buffer_id = 1;
    repeated Operation operations = 2;
    bool is_last = 3;
}

enum LineEnding {
    Unix = 0;
    Windows = 1;
}

message Selection {
    uint64 id = 1;
    EditorAnchor start = 2;
    EditorAnchor end = 3;
    bool reversed = 4;
}

message EditorAnchor {
    uint64 excerpt_id = 1;
    Anchor anchor = 2;
}

enum CursorShape {
    CursorBar = 0;
    CursorBlock = 1;
    CursorUnderscore = 2;
    CursorHollow = 3;
}

message ExcerptInsertion {
    Excerpt excerpt = 1;
    optional uint64 previous_excerpt_id = 2;
}

message Excerpt {
    uint64 id = 1;
    uint64 buffer_id = 2;
    Anchor context_start = 3;
    Anchor context_end = 4;
    Anchor primary_start = 5;
    Anchor primary_end = 6;
}

message Anchor {
    uint32 replica_id = 1;
    uint32 timestamp = 2;
    uint64 offset = 3;
    Bias bias = 4;
    optional uint64 buffer_id = 5;
}

enum Bias {
    Left = 0;
    Right = 1;
}

message Diagnostic {
    Anchor start = 1;
    Anchor end = 2;
    optional string source = 3;
    Severity severity = 4;
    string message = 5;
    optional string code = 6;
    uint64 group_id = 7;
    bool is_primary = 8;

    // TODO: remove this field
    bool is_valid = 9;

    bool is_disk_based = 10;
    bool is_unnecessary = 11;

    enum Severity {
        None = 0;
        Error = 1;
        Warning = 2;
        Information = 3;
        Hint = 4;
    }
    optional string data = 12;
}

message Operation {
    oneof variant {
        Edit edit = 1;
        Undo undo = 2;
        UpdateSelections update_selections = 3;
        UpdateDiagnostics update_diagnostics = 4;
        UpdateCompletionTriggers update_completion_triggers = 5;
    }

    message Edit {
        uint32 replica_id = 1;
        uint32 lamport_timestamp = 2;
        repeated VectorClockEntry version = 3;
        repeated Range ranges = 4;
        repeated string new_text = 5;
    }

    message Undo {
        uint32 replica_id = 1;
        uint32 lamport_timestamp = 2;
        repeated VectorClockEntry version = 3;
        repeated UndoCount counts = 4;
    }

    message UpdateSelections {
        uint32 replica_id = 1;
        uint32 lamport_timestamp = 2;
        repeated Selection selections = 3;
        bool line_mode = 4;
        CursorShape cursor_shape = 5;
    }

    message UpdateCompletionTriggers {
        uint32 replica_id = 1;
        uint32 lamport_timestamp = 2;
        repeated string triggers = 3;
        uint64 language_server_id = 4;
    }
}

message UndoMapEntry {
    uint32 replica_id = 1;
    uint32 local_timestamp = 2;
    repeated UndoCount counts = 3;
}

message UndoCount {
    uint32 replica_id = 1;
    uint32 lamport_timestamp = 2;
    uint32 count = 3;
}

message VectorClockEntry {
    uint32 replica_id = 1;
    uint32 timestamp = 2;
}

message Timestamp {
    uint64 seconds = 1;
    uint32 nanos = 2;
}

message Range {
    uint64 start = 1;
    uint64 end = 2;
}

message PointUtf16 {
    uint32 row = 1;
    uint32 column = 2;
}

message Nonce {
    uint64 upper_half = 1;
    uint64 lower_half = 2;
}

enum ChannelVisibility {
    Public = 0;
    Members = 1;
}

message Channel {
    uint64 id = 1;
    string name = 2;
    ChannelVisibility visibility = 3;
    repeated uint64 parent_path = 5;
}

message Contact {
    uint64 user_id = 1;
    bool online = 2;
    bool busy = 3;
}

message WorktreeMetadata {
    uint64 id = 1;
    string root_name = 2;
    bool visible = 3;
    string abs_path = 4;
}

message UpdateDiffBase {
    uint64 project_id = 1;
    uint64 buffer_id = 2;
    optional string staged_text = 3;
}

message GetStagedText {
    uint64 project_id = 1;
    uint64 buffer_id = 2;
}

message GetStagedTextResponse {
    optional string staged_text = 1;
}

message GetNotifications {
    optional uint64 before_id = 1;
}

message AddNotification {
    Notification notification = 1;
}

message GetNotificationsResponse {
    repeated Notification notifications = 1;
    bool done = 2;
}

message DeleteNotification {
    uint64 notification_id = 1;
}

message UpdateNotification {
    Notification notification = 1;
}

message MarkNotificationRead {
    uint64 notification_id = 1;
}

message Notification {
    uint64 id = 1;
    uint64 timestamp = 2;
    string kind = 3;
    optional uint64 entity_id = 4;
    string content = 5;
    bool is_read = 6;
    optional bool response = 7;
}

message LspExtExpandMacro {
    uint64 project_id = 1;
    uint64 buffer_id = 2;
    Anchor position = 3;
}

message LspExtExpandMacroResponse {
    string name = 1;
    string expansion = 2;
}

message LspExtOpenDocs {
    uint64 project_id = 1;
    uint64 buffer_id = 2;
    Anchor position = 3;
}

message LspExtOpenDocsResponse {
    optional string web = 1;
    optional string local = 2;
}

message LspExtSwitchSourceHeader {
    uint64 project_id = 1;
    uint64 buffer_id = 2;
}

message LspExtSwitchSourceHeaderResponse {
    string target_file = 1;
}

message SetRoomParticipantRole {
    uint64 room_id = 1;
    uint64 user_id = 2;
    ChannelRole role = 3;
}

enum LanguageModelRole {
    LanguageModelUser = 0;
    LanguageModelAssistant = 1;
    LanguageModelSystem = 2;
    reserved 3;
}

message CountLanguageModelTokens {
    LanguageModelProvider provider = 1;
    string request = 2;
}

message CountLanguageModelTokensResponse {
    uint32 token_count = 1;
}

enum LanguageModelProvider {
    Anthropic = 0;
    OpenAI = 1;
    Google = 2;
    Zed = 3;
}

message GetCachedEmbeddings {
    string model = 1;
    repeated bytes digests = 2;
}

message GetCachedEmbeddingsResponse {
    repeated Embedding embeddings = 1;
}

message ComputeEmbeddings {
    string model = 1;
    repeated string texts = 2;
}

message ComputeEmbeddingsResponse {
    repeated Embedding embeddings = 1;
}

message Embedding {
    bytes digest = 1;
    repeated float dimensions = 2;
}

message BlameBuffer {
    uint64 project_id = 1;
    uint64 buffer_id = 2;
    repeated VectorClockEntry version = 3;
}

message BlameEntry {
    bytes sha = 1;

    uint32 start_line = 2;
    uint32 end_line = 3;
    uint32 original_line_number = 4;

    optional string author = 5;
    optional string author_mail = 6;
    optional int64 author_time = 7;
    optional string author_tz = 8;

    optional string committer = 9;
    optional string committer_mail = 10;
    optional int64 committer_time = 11;
    optional string committer_tz = 12;

    optional string summary = 13;
    optional string previous = 14;

    string filename = 15;
}

message CommitMessage {
    bytes oid = 1;
    string message = 2;
}

message CommitPermalink {
    bytes oid = 1;
    string permalink = 2;
}

message BlameBufferResponse {
    message BlameResponse {
        repeated BlameEntry entries = 1;
        repeated CommitMessage messages = 2;
        repeated CommitPermalink permalinks = 3;
        optional string remote_url = 4;
    }

    optional BlameResponse blame_response = 5;

    reserved 1 to 4;
}

message MultiLspQuery {
    uint64 project_id = 1;
    uint64 buffer_id = 2;
    repeated VectorClockEntry version = 3;
    oneof strategy {
        AllLanguageServers all = 4;
    }
    oneof request {
        GetHover get_hover = 5;
        GetCodeActions get_code_actions = 6;
        GetSignatureHelp get_signature_help = 7;
    }
}

message AllLanguageServers {}

message RestartLanguageServers {
    uint64 project_id = 1;
    repeated uint64 buffer_ids = 2;
}

message MultiLspQueryResponse {
    repeated LspResponse responses = 1;
}

message LspResponse {
    oneof response {
        GetHoverResponse get_hover_response = 1;
        GetCodeActionsResponse get_code_actions_response = 2;
        GetSignatureHelpResponse get_signature_help_response = 3;
    }
}

message GetSupermavenApiKey {}

message GetSupermavenApiKeyResponse {
    string api_key = 1;
}

message TaskContextForLocation {
    uint64 project_id = 1;
    Location location = 2;
    map<string, string> task_variables = 3;
}

message TaskContext {
    optional string cwd = 1;
    map<string, string> task_variables = 2;
    map<string, string> project_env = 3;
}

message Shell {
    message WithArguments {
        string program = 1;
        repeated string args = 2;
    }

    oneof shell_type {
        System system = 1;
        string program = 2;
        WithArguments with_arguments = 3;
    }
}

message System {}

enum RevealStrategy {
    RevealAlways = 0;
    RevealNever = 1;
}

enum HideStrategy {
    HideAlways = 0;
    HideNever = 1;
    HideOnSuccess = 2;
}

message ContextMessageStatus {
    oneof variant {
        Done done = 1;
        Pending pending = 2;
        Error error = 3;
        Canceled canceled = 4;
    }

    message Done {}

    message Pending {}

    message Error {
        string message = 1;
    }

    message Canceled {}
}

message ContextMessage {
    LamportTimestamp id = 1;
    Anchor start = 2;
    LanguageModelRole role = 3;
    ContextMessageStatus status = 4;
}

message SlashCommandOutputSection {
    AnchorRange range = 1;
    string icon_name = 2;
    string label = 3;
    optional string metadata = 4;
}

message ContextOperation {
    oneof variant {
        InsertMessage insert_message = 1;
        UpdateMessage update_message = 2;
        UpdateSummary update_summary = 3;
        BufferOperation buffer_operation = 5;
        SlashCommandStarted slash_command_started = 6;
        SlashCommandOutputSectionAdded slash_command_output_section_added = 7;
        SlashCommandCompleted slash_command_completed = 8;
    }

    reserved 4;

    message InsertMessage {
        ContextMessage message = 1;
        repeated VectorClockEntry version = 2;
    }

    message UpdateMessage {
        LamportTimestamp message_id = 1;
        LanguageModelRole role = 2;
        ContextMessageStatus status = 3;
        LamportTimestamp timestamp = 4;
        repeated VectorClockEntry version = 5;
    }

    message UpdateSummary {
        string summary = 1;
        bool done = 2;
        LamportTimestamp timestamp = 3;
        repeated VectorClockEntry version = 4;
    }

    message SlashCommandStarted {
        LamportTimestamp id = 1;
        AnchorRange output_range = 2;
        string name = 3;
        repeated VectorClockEntry version = 4;
    }

    message SlashCommandOutputSectionAdded {
        LamportTimestamp timestamp = 1;
        SlashCommandOutputSection section = 2;
        repeated VectorClockEntry version = 3;
    }

    message SlashCommandCompleted {
        LamportTimestamp id = 1;
        LamportTimestamp timestamp = 3;
        optional string error_message = 4;
        repeated VectorClockEntry version = 5;
    }

    message BufferOperation {
        Operation operation = 1;
    }
}

message Context {
    repeated ContextOperation operations = 1;
}

message ContextMetadata {
    string context_id = 1;
    optional string summary = 2;
}

message AdvertiseContexts {
    uint64 project_id = 1;
    repeated ContextMetadata contexts = 2;
}

message OpenContext {
    uint64 project_id = 1;
    string context_id = 2;
}

message OpenContextResponse {
    Context context = 1;
}

message CreateContext {
    uint64 project_id = 1;
}

message CreateContextResponse {
    string context_id = 1;
    Context context = 2;
}

message UpdateContext {
    uint64 project_id = 1;
    string context_id = 2;
    ContextOperation operation = 3;
}

message ContextVersion {
    string context_id = 1;
    repeated VectorClockEntry context_version = 2;
    repeated VectorClockEntry buffer_version = 3;
}

message SynchronizeContexts {
    uint64 project_id = 1;
    repeated ContextVersion contexts = 2;
}

message SynchronizeContextsResponse {
    repeated ContextVersion contexts = 1;
}

message GetLlmToken {}

message GetLlmTokenResponse {
    string token = 1;
}

message RefreshLlmToken {}

// Remote debugging

enum BreakpointKind {
    Standard = 0;
    Log = 1;
}

message Breakpoint {
    Anchor position = 1;
    uint32 cached_position = 2;
    BreakpointKind kind = 3;
    optional string message = 4;
}

message SynchronizeBreakpoints {
    uint64 project_id = 1;
    ProjectPath project_path = 2;
    repeated Breakpoint breakpoints = 3;
}

message SetActiveDebugLine {
    uint64 project_id = 1;
    ProjectPath project_path  = 2;
    uint64 client_id = 3;
    uint32 row = 4;
}

message RemoveActiveDebugLine {
    uint64 project_id = 1;
}

// Remote FS

message AddWorktree {
    uint64 project_id = 2;
    string path = 1;
    bool visible = 3;
}

message AddWorktreeResponse {
    uint64 worktree_id = 1;
    string canonicalized_path = 2;
}

message GetPathMetadata {
    uint64 project_id = 1;
    string path = 2;
}

message GetPathMetadataResponse {
    bool exists = 1;
    string path = 2;
    bool is_dir = 3;
}

message ShutdownRemoteServer {}

message RemoveWorktree {
    uint64 worktree_id = 1;
}

message Toast {
    uint64 project_id = 1;
    string notification_id = 2;
    string message = 3;
}

message HideToast {
    uint64 project_id = 1;
    string notification_id = 2;
}

message OpenServerSettings {
    uint64 project_id = 1;
}

message GetPermalinkToLine {
    uint64 project_id = 1;
    uint64 buffer_id = 2;
    Range selection = 3;
}

message GetPermalinkToLineResponse {
    string permalink = 1;
}
message FlushBufferedMessages {}
message FlushBufferedMessagesResponse {}

message LanguageServerPromptRequest {
    uint64 project_id = 1;

    oneof level {
        Info info = 2;
        Warning warning = 3;
        Critical critical = 4;
    }

    message Info {}
    message Warning {}
    message Critical {}

    string message = 5;
    repeated string actions = 6;
    string lsp_name = 7;
}

message LanguageServerPromptResponse {
    optional uint64 action_response = 1;
}

message ListToolchains {
    uint64 project_id = 1;
    uint64 worktree_id = 2;
    string language_name = 3;
}

message Toolchain {
    string name = 1;
    string path = 2;
    string raw_json = 3;
}

message ToolchainGroup {
    uint64 start_index = 1;
    string name = 2;
}

message ListToolchainsResponse {
    repeated Toolchain toolchains = 1;
    bool has_values = 2;
    repeated ToolchainGroup groups = 3;
}

message ActivateToolchain {
    uint64 project_id = 1;
    uint64 worktree_id = 2;
    Toolchain toolchain = 3;
    string language_name = 4;
}

message ActiveToolchain {
    uint64 project_id = 1;
    uint64 worktree_id = 2;
    string language_name = 3;
}

message ActiveToolchainResponse {
    optional Toolchain toolchain = 1;
}

message Branch {
    bool is_head = 1;
    string name = 2;
    optional uint64 unix_timestamp = 3;
}

message GitBranches {
    uint64 project_id = 1;
    ProjectPath repository = 2;
}

message GitBranchesResponse {
    repeated Branch branches = 1;
}

message UpdateGitBranch {
    uint64 project_id = 1;
    string branch_name = 2;
    ProjectPath repository = 3;
}

message GetPanicFiles {
}

message GetPanicFilesResponse {
    repeated string file_contents = 2;
}

message CancelLanguageServerWork {
    uint64 project_id = 1;

    oneof work {
        Buffers buffers = 2;
        LanguageServerWork language_server_work = 3;
    }

    message Buffers {
        repeated uint64 buffer_ids = 2;
    }

    message LanguageServerWork {
        uint64 language_server_id = 1;
        optional string token = 2;
    }
}

message Extension {
    string id = 1;
    string version = 2;
    bool dev = 3;
}

message SyncExtensions {
    repeated Extension extensions = 1;
}

message SyncExtensionsResponse {
    string tmp_dir = 1;
    repeated Extension missing_extensions = 2;
}

message InstallExtension {
    Extension extension = 1;
    string tmp_dir = 2;
}<|MERGE_RESOLUTION|>--- conflicted
+++ resolved
@@ -303,14 +303,12 @@
         SyncExtensionsResponse sync_extensions_response = 286;
         InstallExtension install_extension = 287;
 
-<<<<<<< HEAD
-        SynchronizeBreakpoints Synchronize_breakpoints = 288;
-        SetActiveDebugLine set_active_debug_line = 289;
-        RemoveActiveDebugLine remove_active_debug_line = 290; // current max
-=======
         GetStagedText get_staged_text = 288;
-        GetStagedTextResponse get_staged_text_response = 289; // current max
->>>>>>> a5355e92
+        GetStagedTextResponse get_staged_text_response = 289;
+
+        SynchronizeBreakpoints Synchronize_breakpoints = 290;
+        SetActiveDebugLine set_active_debug_line = 291;
+        RemoveActiveDebugLine remove_active_debug_line = 292; // current max
     }
 
     reserved 87 to 88;
