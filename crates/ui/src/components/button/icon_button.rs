--- conflicted
+++ resolved
@@ -71,17 +71,17 @@
         self
     }
 
-<<<<<<< HEAD
     pub fn on_right_click(
         mut self,
         handler: impl Fn(&gpui::ClickEvent, &mut Window, &mut App) + 'static,
     ) -> Self {
         self.base = self.base.on_right_click(handler);
-=======
+        self
+    }
+
     /// Sets the icon color used when the button is in a selected state.
     pub fn selected_icon_color(mut self, color: impl Into<Option<Color>>) -> Self {
         self.selected_icon_color = color.into();
->>>>>>> dab9c417
         self
     }
 
