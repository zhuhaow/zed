use crate::{
    blame_entry_tooltip::{blame_entry_relative_timestamp, BlameEntryTooltip},
    display_map::{
        Block, BlockContext, BlockStyle, DisplaySnapshot, HighlightedChunk, ToDisplayPoint,
    },
    editor_settings::{
        CurrentLineHighlight, DoubleClickInMultibuffer, MultiCursorModifier, ScrollBeyondLastLine,
        ShowScrollbar,
    },
    git::{
        blame::{CommitDetails, GitBlame},
        diff_hunk_to_display, DisplayDiffHunk,
    },
    hover_popover::{
        self, hover_at, HOVER_POPOVER_GAP, MIN_POPOVER_CHARACTER_WIDTH, MIN_POPOVER_LINE_HEIGHT,
    },
    hunk_diff::ExpandedHunk,
    hunk_status,
    items::BufferSearchHighlights,
    mouse_context_menu::MenuPosition,
    mouse_context_menu::{self, MouseContextMenu},
    scroll::scroll_amount::ScrollAmount,
    BlockId, CodeActionsMenu, CursorShape, DisplayPoint, DisplayRow, DocumentHighlightRead,
    DocumentHighlightWrite, Editor, EditorMode, EditorSettings, EditorSnapshot, EditorStyle,
    ExpandExcerpts, FocusedBlock, GutterDimensions, HalfPageDown, HalfPageUp, HoveredCursor,
    HoveredHunk, LineDown, LineUp, OpenExcerpts, PageDown, PageUp, Point, RangeToAnchorExt, RowExt,
    RowRangeExt, SelectPhase, Selection, SoftWrap, ToPoint, CURSORS_VISIBLE_FOR, MAX_LINE_LEN,
};
use client::ParticipantIndex;
use collections::{BTreeMap, HashMap};
use git::{blame::BlameEntry, diff::DiffHunkStatus, Oid};
use gpui::Subscription;
use gpui::{
    anchored, deferred, div, fill, outline, point, px, quad, relative, size, svg,
    transparent_black, Action, AnchorCorner, AnyElement, AvailableSpace, Bounds, ClipboardItem,
    ContentMask, Corners, CursorStyle, DispatchPhase, Edges, Element, ElementInputHandler, Entity,
    EntityId, FontId, GlobalElementId, Hitbox, Hsla, InteractiveElement, IntoElement, Length,
    ModifiersChangedEvent, MouseButton, MouseDownEvent, MouseMoveEvent, MouseUpEvent, PaintQuad,
    ParentElement, Pixels, ScrollDelta, ScrollWheelEvent, ShapedLine, SharedString, Size,
    StatefulInteractiveElement, Style, Styled, TextRun, TextStyle, TextStyleRefinement, View,
    ViewContext, WeakView, WindowContext,
};
use itertools::Itertools;
use language::language_settings::{
    IndentGuideBackgroundColoring, IndentGuideColoring, IndentGuideSettings, ShowWhitespaceSetting,
};
use lsp::DiagnosticSeverity;
use multi_buffer::{Anchor, MultiBufferPoint, MultiBufferRow};
use project::{
    project_settings::{GitGutterSetting, ProjectSettings},
    ProjectPath,
};
use settings::Settings;
use smallvec::{smallvec, SmallVec};
use std::{
    any::TypeId,
    borrow::Cow,
    cmp::{self, Ordering},
    fmt::{self, Write},
    iter, mem,
    ops::{Deref, Range},
    sync::Arc,
};
use sum_tree::Bias;
use theme::{ActiveTheme, PlayerColor};
use ui::prelude::*;
use ui::{h_flex, ButtonLike, ButtonStyle, ContextMenu, Tooltip};
use util::RangeExt;
use util::ResultExt;
use workspace::{item::Item, Workspace};

struct SelectionLayout {
    head: DisplayPoint,
    cursor_shape: CursorShape,
    is_newest: bool,
    is_local: bool,
    range: Range<DisplayPoint>,
    active_rows: Range<DisplayRow>,
    user_name: Option<SharedString>,
}

impl SelectionLayout {
    fn new<T: ToPoint + ToDisplayPoint + Clone>(
        selection: Selection<T>,
        line_mode: bool,
        cursor_shape: CursorShape,
        map: &DisplaySnapshot,
        is_newest: bool,
        is_local: bool,
        user_name: Option<SharedString>,
    ) -> Self {
        let point_selection = selection.map(|p| p.to_point(&map.buffer_snapshot));
        let display_selection = point_selection.map(|p| p.to_display_point(map));
        let mut range = display_selection.range();
        let mut head = display_selection.head();
        let mut active_rows = map.prev_line_boundary(point_selection.start).1.row()
            ..map.next_line_boundary(point_selection.end).1.row();

        // vim visual line mode
        if line_mode {
            let point_range = map.expand_to_line(point_selection.range());
            range = point_range.start.to_display_point(map)..point_range.end.to_display_point(map);
        }

        // any vim visual mode (including line mode)
        if (cursor_shape == CursorShape::Block || cursor_shape == CursorShape::Hollow)
            && !range.is_empty()
            && !selection.reversed
        {
            if head.column() > 0 {
                head = map.clip_point(DisplayPoint::new(head.row(), head.column() - 1), Bias::Left)
            } else if head.row().0 > 0 && head != map.max_point() {
                head = map.clip_point(
                    DisplayPoint::new(
                        head.row().previous_row(),
                        map.line_len(head.row().previous_row()),
                    ),
                    Bias::Left,
                );
                // updating range.end is a no-op unless you're cursor is
                // on the newline containing a multi-buffer divider
                // in which case the clip_point may have moved the head up
                // an additional row.
                range.end = DisplayPoint::new(head.row().next_row(), 0);
                active_rows.end = head.row();
            }
        }

        Self {
            head,
            cursor_shape,
            is_newest,
            is_local,
            range,
            active_rows,
            user_name,
        }
    }
}

pub struct EditorElement {
    editor: View<Editor>,
    style: EditorStyle,
}

type DisplayRowDelta = u32;

impl EditorElement {
    pub(crate) const SCROLLBAR_WIDTH: Pixels = px(13.);

    pub fn new(editor: &View<Editor>, style: EditorStyle) -> Self {
        Self {
            editor: editor.clone(),
            style,
        }
    }

    fn register_actions(&self, cx: &mut WindowContext) {
        let view = &self.editor;
        view.update(cx, |editor, cx| {
            for action in editor.editor_actions.borrow().values() {
                (action)(cx)
            }
        });

        crate::rust_analyzer_ext::apply_related_actions(view, cx);
        register_action(view, cx, Editor::move_left);
        register_action(view, cx, Editor::move_right);
        register_action(view, cx, Editor::move_down);
        register_action(view, cx, Editor::move_down_by_lines);
        register_action(view, cx, Editor::select_down_by_lines);
        register_action(view, cx, Editor::move_up);
        register_action(view, cx, Editor::move_up_by_lines);
        register_action(view, cx, Editor::select_up_by_lines);
        register_action(view, cx, Editor::select_page_down);
        register_action(view, cx, Editor::select_page_up);
        register_action(view, cx, Editor::cancel);
        register_action(view, cx, Editor::newline);
        register_action(view, cx, Editor::newline_above);
        register_action(view, cx, Editor::newline_below);
        register_action(view, cx, Editor::backspace);
        register_action(view, cx, Editor::delete);
        register_action(view, cx, Editor::tab);
        register_action(view, cx, Editor::tab_prev);
        register_action(view, cx, Editor::indent);
        register_action(view, cx, Editor::outdent);
        register_action(view, cx, Editor::delete_line);
        register_action(view, cx, Editor::join_lines);
        register_action(view, cx, Editor::sort_lines_case_sensitive);
        register_action(view, cx, Editor::sort_lines_case_insensitive);
        register_action(view, cx, Editor::reverse_lines);
        register_action(view, cx, Editor::shuffle_lines);
        register_action(view, cx, Editor::convert_to_upper_case);
        register_action(view, cx, Editor::convert_to_lower_case);
        register_action(view, cx, Editor::convert_to_title_case);
        register_action(view, cx, Editor::convert_to_snake_case);
        register_action(view, cx, Editor::convert_to_kebab_case);
        register_action(view, cx, Editor::convert_to_upper_camel_case);
        register_action(view, cx, Editor::convert_to_lower_camel_case);
        register_action(view, cx, Editor::convert_to_opposite_case);
        register_action(view, cx, Editor::delete_to_previous_word_start);
        register_action(view, cx, Editor::delete_to_previous_subword_start);
        register_action(view, cx, Editor::delete_to_next_word_end);
        register_action(view, cx, Editor::delete_to_next_subword_end);
        register_action(view, cx, Editor::delete_to_beginning_of_line);
        register_action(view, cx, Editor::delete_to_end_of_line);
        register_action(view, cx, Editor::cut_to_end_of_line);
        register_action(view, cx, Editor::duplicate_line_up);
        register_action(view, cx, Editor::duplicate_line_down);
        register_action(view, cx, Editor::move_line_up);
        register_action(view, cx, Editor::move_line_down);
        register_action(view, cx, Editor::transpose);
        register_action(view, cx, Editor::cut);
        register_action(view, cx, Editor::copy);
        register_action(view, cx, Editor::paste);
        register_action(view, cx, Editor::undo);
        register_action(view, cx, Editor::redo);
        register_action(view, cx, Editor::move_page_up);
        register_action(view, cx, Editor::move_page_down);
        register_action(view, cx, Editor::next_screen);
        register_action(view, cx, Editor::scroll_cursor_top);
        register_action(view, cx, Editor::scroll_cursor_center);
        register_action(view, cx, Editor::scroll_cursor_bottom);
        register_action(view, cx, |editor, _: &LineDown, cx| {
            editor.scroll_screen(&ScrollAmount::Line(1.), cx)
        });
        register_action(view, cx, |editor, _: &LineUp, cx| {
            editor.scroll_screen(&ScrollAmount::Line(-1.), cx)
        });
        register_action(view, cx, |editor, _: &HalfPageDown, cx| {
            editor.scroll_screen(&ScrollAmount::Page(0.5), cx)
        });
        register_action(view, cx, |editor, _: &HalfPageUp, cx| {
            editor.scroll_screen(&ScrollAmount::Page(-0.5), cx)
        });
        register_action(view, cx, |editor, _: &PageDown, cx| {
            editor.scroll_screen(&ScrollAmount::Page(1.), cx)
        });
        register_action(view, cx, |editor, _: &PageUp, cx| {
            editor.scroll_screen(&ScrollAmount::Page(-1.), cx)
        });
        register_action(view, cx, Editor::move_to_previous_word_start);
        register_action(view, cx, Editor::move_to_previous_subword_start);
        register_action(view, cx, Editor::move_to_next_word_end);
        register_action(view, cx, Editor::move_to_next_subword_end);
        register_action(view, cx, Editor::move_to_beginning_of_line);
        register_action(view, cx, Editor::move_to_end_of_line);
        register_action(view, cx, Editor::move_to_start_of_paragraph);
        register_action(view, cx, Editor::move_to_end_of_paragraph);
        register_action(view, cx, Editor::move_to_beginning);
        register_action(view, cx, Editor::move_to_end);
        register_action(view, cx, Editor::select_up);
        register_action(view, cx, Editor::select_down);
        register_action(view, cx, Editor::select_left);
        register_action(view, cx, Editor::select_right);
        register_action(view, cx, Editor::select_to_previous_word_start);
        register_action(view, cx, Editor::select_to_previous_subword_start);
        register_action(view, cx, Editor::select_to_next_word_end);
        register_action(view, cx, Editor::select_to_next_subword_end);
        register_action(view, cx, Editor::select_to_beginning_of_line);
        register_action(view, cx, Editor::select_to_end_of_line);
        register_action(view, cx, Editor::select_to_start_of_paragraph);
        register_action(view, cx, Editor::select_to_end_of_paragraph);
        register_action(view, cx, Editor::select_to_beginning);
        register_action(view, cx, Editor::select_to_end);
        register_action(view, cx, Editor::select_all);
        register_action(view, cx, |editor, action, cx| {
            editor.select_all_matches(action, cx).log_err();
        });
        register_action(view, cx, Editor::select_line);
        register_action(view, cx, Editor::split_selection_into_lines);
        register_action(view, cx, Editor::add_selection_above);
        register_action(view, cx, Editor::add_selection_below);
        register_action(view, cx, |editor, action, cx| {
            editor.select_next(action, cx).log_err();
        });
        register_action(view, cx, |editor, action, cx| {
            editor.select_previous(action, cx).log_err();
        });
        register_action(view, cx, Editor::toggle_comments);
        register_action(view, cx, Editor::select_larger_syntax_node);
        register_action(view, cx, Editor::select_smaller_syntax_node);
        register_action(view, cx, Editor::select_enclosing_symbol);
        register_action(view, cx, Editor::move_to_enclosing_bracket);
        register_action(view, cx, Editor::undo_selection);
        register_action(view, cx, Editor::redo_selection);
        if !view.read(cx).is_singleton(cx) {
            register_action(view, cx, Editor::expand_excerpts);
            register_action(view, cx, Editor::expand_excerpts_up);
            register_action(view, cx, Editor::expand_excerpts_down);
        }
        register_action(view, cx, Editor::go_to_diagnostic);
        register_action(view, cx, Editor::go_to_prev_diagnostic);
        register_action(view, cx, Editor::go_to_hunk);
        register_action(view, cx, Editor::go_to_prev_hunk);
        register_action(view, cx, |editor, a, cx| {
            editor.go_to_definition(a, cx).detach_and_log_err(cx);
        });
        register_action(view, cx, |editor, a, cx| {
            editor.go_to_definition_split(a, cx).detach_and_log_err(cx);
        });
        register_action(view, cx, |editor, a, cx| {
            editor.go_to_implementation(a, cx).detach_and_log_err(cx);
        });
        register_action(view, cx, |editor, a, cx| {
            editor
                .go_to_implementation_split(a, cx)
                .detach_and_log_err(cx);
        });
        register_action(view, cx, |editor, a, cx| {
            editor.go_to_type_definition(a, cx).detach_and_log_err(cx);
        });
        register_action(view, cx, |editor, a, cx| {
            editor
                .go_to_type_definition_split(a, cx)
                .detach_and_log_err(cx);
        });
        register_action(view, cx, Editor::open_url);
        register_action(view, cx, Editor::fold);
        register_action(view, cx, Editor::fold_at);
        register_action(view, cx, Editor::unfold_lines);
        register_action(view, cx, Editor::unfold_at);
        register_action(view, cx, Editor::fold_selected_ranges);
        register_action(view, cx, Editor::show_completions);
        register_action(view, cx, Editor::toggle_code_actions);
        register_action(view, cx, Editor::open_excerpts);
        register_action(view, cx, Editor::open_excerpts_in_split);
        register_action(view, cx, Editor::toggle_soft_wrap);
        register_action(view, cx, Editor::toggle_tab_bar);
        register_action(view, cx, Editor::toggle_line_numbers);
        register_action(view, cx, Editor::toggle_indent_guides);
        register_action(view, cx, Editor::toggle_inlay_hints);
        register_action(view, cx, hover_popover::hover);
        register_action(view, cx, Editor::reveal_in_finder);
        register_action(view, cx, Editor::copy_path);
        register_action(view, cx, Editor::copy_relative_path);
        register_action(view, cx, Editor::copy_highlight_json);
        register_action(view, cx, Editor::copy_permalink_to_line);
        register_action(view, cx, Editor::open_permalink_to_line);
        register_action(view, cx, Editor::toggle_git_blame);
        register_action(view, cx, Editor::toggle_git_blame_inline);
        register_action(view, cx, Editor::toggle_hunk_diff);
        register_action(view, cx, Editor::expand_all_hunk_diffs);
        register_action(view, cx, |editor, action, cx| {
            if let Some(task) = editor.format(action, cx) {
                task.detach_and_log_err(cx);
            } else {
                cx.propagate();
            }
        });
        register_action(view, cx, Editor::restart_language_server);
        register_action(view, cx, Editor::cancel_language_server_work);
        register_action(view, cx, Editor::show_character_palette);
        register_action(view, cx, |editor, action, cx| {
            if let Some(task) = editor.confirm_completion(action, cx) {
                task.detach_and_log_err(cx);
            } else {
                cx.propagate();
            }
        });
        register_action(view, cx, |editor, action, cx| {
            if let Some(task) = editor.confirm_code_action(action, cx) {
                task.detach_and_log_err(cx);
            } else {
                cx.propagate();
            }
        });
        register_action(view, cx, |editor, action, cx| {
            if let Some(task) = editor.rename(action, cx) {
                task.detach_and_log_err(cx);
            } else {
                cx.propagate();
            }
        });
        register_action(view, cx, |editor, action, cx| {
            if let Some(task) = editor.confirm_rename(action, cx) {
                task.detach_and_log_err(cx);
            } else {
                cx.propagate();
            }
        });
        register_action(view, cx, |editor, action, cx| {
            if let Some(task) = editor.find_all_references(action, cx) {
                task.detach_and_log_err(cx);
            } else {
                cx.propagate();
            }
        });
        register_action(view, cx, Editor::show_signature_help);
        register_action(view, cx, Editor::next_inline_completion);
        register_action(view, cx, Editor::previous_inline_completion);
        register_action(view, cx, Editor::show_inline_completion);
        register_action(view, cx, Editor::context_menu_first);
        register_action(view, cx, Editor::context_menu_prev);
        register_action(view, cx, Editor::context_menu_next);
        register_action(view, cx, Editor::context_menu_last);
        register_action(view, cx, Editor::display_cursor_names);
        register_action(view, cx, Editor::unique_lines_case_insensitive);
        register_action(view, cx, Editor::unique_lines_case_sensitive);
        register_action(view, cx, Editor::accept_partial_inline_completion);
        register_action(view, cx, Editor::accept_inline_completion);
        register_action(view, cx, Editor::revert_selected_hunks);
        register_action(view, cx, Editor::open_active_item_in_terminal);
        register_action(view, cx, Editor::toggle_breakpoint);
    }

    fn register_key_listeners(&self, cx: &mut WindowContext, layout: &EditorLayout) {
        let position_map = layout.position_map.clone();
        cx.on_key_event({
            let editor = self.editor.clone();
            let text_hitbox = layout.text_hitbox.clone();
            move |event: &ModifiersChangedEvent, phase, cx| {
                if phase != DispatchPhase::Bubble {
                    return;
                }
                editor.update(cx, |editor, cx| {
                    if editor.hover_state.focused(cx) {
                        return;
                    }
                    Self::modifiers_changed(editor, event, &position_map, &text_hitbox, cx)
                })
            }
        });
    }

    fn modifiers_changed(
        editor: &mut Editor,
        event: &ModifiersChangedEvent,
        position_map: &PositionMap,
        text_hitbox: &Hitbox,
        cx: &mut ViewContext<Editor>,
    ) {
        let mouse_position = cx.mouse_position();
        if !text_hitbox.is_hovered(cx) {
            return;
        }

        editor.update_hovered_link(
            position_map.point_for_position(text_hitbox.bounds, mouse_position),
            &position_map.snapshot,
            event.modifiers,
            cx,
        )
    }

    fn mouse_left_down(
        editor: &mut Editor,
        event: &MouseDownEvent,
        hovered_hunk: Option<HoveredHunk>,
        position_map: &PositionMap,
        text_hitbox: &Hitbox,
        gutter_hitbox: &Hitbox,
        cx: &mut ViewContext<Editor>,
    ) {
        if cx.default_prevented() {
            return;
        }

        let mut click_count = event.click_count;
        let mut modifiers = event.modifiers;

        if let Some(hovered_hunk) = hovered_hunk {
            if modifiers.control || modifiers.platform {
                editor.toggle_hovered_hunk(&hovered_hunk, cx);
            } else {
                let display_range = hovered_hunk
                    .multi_buffer_range
                    .clone()
                    .to_display_points(&position_map.snapshot);
                let hunk_bounds = Self::diff_hunk_bounds(
                    &position_map.snapshot,
                    position_map.line_height,
                    gutter_hitbox.bounds,
                    &DisplayDiffHunk::Unfolded {
                        diff_base_byte_range: hovered_hunk.diff_base_byte_range.clone(),
                        display_row_range: display_range.start.row()..display_range.end.row(),
                        multi_buffer_range: hovered_hunk.multi_buffer_range.clone(),
                        status: hovered_hunk.status,
                    },
                );
                if hunk_bounds.contains(&event.position) {
                    editor.open_hunk_context_menu(hovered_hunk, event.position, cx);
                }
            }
            cx.notify();
            return;
        } else if gutter_hitbox.is_hovered(cx) {
            click_count = 3; // Simulate triple-click when clicking the gutter to select lines
        } else if !text_hitbox.is_hovered(cx) {
            return;
        }

        if click_count == 2 && !editor.buffer().read(cx).is_singleton() {
            match EditorSettings::get_global(cx).double_click_in_multibuffer {
                DoubleClickInMultibuffer::Select => {
                    // do nothing special on double click, all selection logic is below
                }
                DoubleClickInMultibuffer::Open => {
                    if modifiers.alt {
                        // if double click is made with alt, pretend it's a regular double click without opening and alt,
                        // and run the selection logic.
                        modifiers.alt = false;
                    } else {
                        // if double click is made without alt, open the corresponding excerp
                        editor.open_excerpts(&OpenExcerpts, cx);
                        return;
                    }
                }
            }
        }

        let point_for_position =
            position_map.point_for_position(text_hitbox.bounds, event.position);
        let position = point_for_position.previous_valid;
        if modifiers.shift && modifiers.alt {
            editor.select(
                SelectPhase::BeginColumnar {
                    position,
                    reset: false,
                    goal_column: point_for_position.exact_unclipped.column(),
                },
                cx,
            );
        } else if modifiers.shift && !modifiers.control && !modifiers.alt && !modifiers.secondary()
        {
            editor.select(
                SelectPhase::Extend {
                    position,
                    click_count,
                },
                cx,
            );
        } else {
            let multi_cursor_setting = EditorSettings::get_global(cx).multi_cursor_modifier;
            let multi_cursor_modifier = match multi_cursor_setting {
                MultiCursorModifier::Alt => modifiers.alt,
                MultiCursorModifier::CmdOrCtrl => modifiers.secondary(),
            };
            editor.select(
                SelectPhase::Begin {
                    position,
                    add: multi_cursor_modifier,
                    click_count,
                },
                cx,
            );
        }

        cx.stop_propagation();
    }

    fn mouse_right_down(
        editor: &mut Editor,
        event: &MouseDownEvent,
        position_map: &PositionMap,
        text_hitbox: &Hitbox,
        cx: &mut ViewContext<Editor>,
    ) {
        if !text_hitbox.is_hovered(cx) {
            return;
        }
        let point_for_position =
            position_map.point_for_position(text_hitbox.bounds, event.position);
        mouse_context_menu::deploy_context_menu(
            editor,
            event.position,
            point_for_position.previous_valid,
            cx,
        );
        cx.stop_propagation();
    }

    fn mouse_middle_down(
        editor: &mut Editor,
        event: &MouseDownEvent,
        position_map: &PositionMap,
        text_hitbox: &Hitbox,
        cx: &mut ViewContext<Editor>,
    ) {
        if !text_hitbox.is_hovered(cx) || cx.default_prevented() {
            return;
        }

        let point_for_position =
            position_map.point_for_position(text_hitbox.bounds, event.position);
        let position = point_for_position.previous_valid;

        editor.select(
            SelectPhase::BeginColumnar {
                position,
                reset: true,
                goal_column: point_for_position.exact_unclipped.column(),
            },
            cx,
        );
    }

    fn mouse_up(
        editor: &mut Editor,
        event: &MouseUpEvent,
        position_map: &PositionMap,
        text_hitbox: &Hitbox,
        cx: &mut ViewContext<Editor>,
    ) {
        let end_selection = editor.has_pending_selection();
        let pending_nonempty_selections = editor.has_pending_nonempty_selection();

        if end_selection {
            editor.select(SelectPhase::End, cx);
        }

        let multi_cursor_setting = EditorSettings::get_global(cx).multi_cursor_modifier;
        let multi_cursor_modifier = match multi_cursor_setting {
            MultiCursorModifier::Alt => event.modifiers.secondary(),
            MultiCursorModifier::CmdOrCtrl => event.modifiers.alt,
        };

        if !pending_nonempty_selections && multi_cursor_modifier && text_hitbox.is_hovered(cx) {
            let point = position_map.point_for_position(text_hitbox.bounds, event.position);
            editor.handle_click_hovered_link(point, event.modifiers, cx);

            cx.stop_propagation();
        } else if end_selection && pending_nonempty_selections {
            cx.stop_propagation();
        } else if cfg!(target_os = "linux") && event.button == MouseButton::Middle {
            if !text_hitbox.is_hovered(cx) || editor.read_only(cx) {
                return;
            }

            #[cfg(target_os = "linux")]
            if let Some(item) = cx.read_from_primary() {
                let point_for_position =
                    position_map.point_for_position(text_hitbox.bounds, event.position);
                let position = point_for_position.previous_valid;

                editor.select(
                    SelectPhase::Begin {
                        position,
                        add: false,
                        click_count: 1,
                    },
                    cx,
                );
                editor.insert(item.text(), cx);
            }
            cx.stop_propagation()
        }
    }

    fn mouse_dragged(
        editor: &mut Editor,
        event: &MouseMoveEvent,
        position_map: &PositionMap,
        text_bounds: Bounds<Pixels>,
        cx: &mut ViewContext<Editor>,
    ) {
        if !editor.has_pending_selection() {
            return;
        }

        let point_for_position = position_map.point_for_position(text_bounds, event.position);
        let mut scroll_delta = gpui::Point::<f32>::default();
        let vertical_margin = position_map.line_height.min(text_bounds.size.height / 3.0);
        let top = text_bounds.origin.y + vertical_margin;
        let bottom = text_bounds.lower_left().y - vertical_margin;
        if event.position.y < top {
            scroll_delta.y = -scale_vertical_mouse_autoscroll_delta(top - event.position.y);
        }
        if event.position.y > bottom {
            scroll_delta.y = scale_vertical_mouse_autoscroll_delta(event.position.y - bottom);
        }

        let horizontal_margin = position_map.line_height.min(text_bounds.size.width / 3.0);
        let left = text_bounds.origin.x + horizontal_margin;
        let right = text_bounds.upper_right().x - horizontal_margin;
        if event.position.x < left {
            scroll_delta.x = -scale_horizontal_mouse_autoscroll_delta(left - event.position.x);
        }
        if event.position.x > right {
            scroll_delta.x = scale_horizontal_mouse_autoscroll_delta(event.position.x - right);
        }

        editor.select(
            SelectPhase::Update {
                position: point_for_position.previous_valid,
                goal_column: point_for_position.exact_unclipped.column(),
                scroll_delta,
            },
            cx,
        );
    }

    fn mouse_moved(
        editor: &mut Editor,
        event: &MouseMoveEvent,
        position_map: &PositionMap,
        text_hitbox: &Hitbox,
        gutter_hitbox: &Hitbox,
        cx: &mut ViewContext<Editor>,
    ) {
        let modifiers = event.modifiers;
        let gutter_hovered = gutter_hitbox.is_hovered(cx);
        editor.set_gutter_hovered(gutter_hovered, cx);

        // Don't trigger hover popover if mouse is hovering over context menu
        if text_hitbox.is_hovered(cx) {
            let point_for_position =
                position_map.point_for_position(text_hitbox.bounds, event.position);

            editor.update_hovered_link(point_for_position, &position_map.snapshot, modifiers, cx);

            if let Some(point) = point_for_position.as_valid() {
                let anchor = position_map
                    .snapshot
                    .buffer_snapshot
                    .anchor_before(point.to_offset(&position_map.snapshot, Bias::Left));
                hover_at(editor, Some(anchor), cx);
                Self::update_visible_cursor(editor, point, position_map, cx);
            } else {
                hover_at(editor, None, cx);
            }
        } else {
            editor.hide_hovered_link(cx);
            hover_at(editor, None, cx);
            if gutter_hovered {
                cx.stop_propagation();
            }
        }
    }

    fn update_visible_cursor(
        editor: &mut Editor,
        point: DisplayPoint,
        position_map: &PositionMap,
        cx: &mut ViewContext<Editor>,
    ) {
        let snapshot = &position_map.snapshot;
        let Some(hub) = editor.collaboration_hub() else {
            return;
        };
        let start = snapshot.display_snapshot.clip_point(
            DisplayPoint::new(point.row(), point.column().saturating_sub(1)),
            Bias::Left,
        );
        let end = snapshot.display_snapshot.clip_point(
            DisplayPoint::new(
                point.row(),
                (point.column() + 1).min(snapshot.line_len(point.row())),
            ),
            Bias::Right,
        );

        let range = snapshot
            .buffer_snapshot
            .anchor_at(start.to_point(&snapshot.display_snapshot), Bias::Left)
            ..snapshot
                .buffer_snapshot
                .anchor_at(end.to_point(&snapshot.display_snapshot), Bias::Right);

        let Some(selection) = snapshot.remote_selections_in_range(&range, hub, cx).next() else {
            return;
        };
        let key = crate::HoveredCursor {
            replica_id: selection.replica_id,
            selection_id: selection.selection.id,
        };
        editor.hovered_cursors.insert(
            key.clone(),
            cx.spawn(|editor, mut cx| async move {
                cx.background_executor().timer(CURSORS_VISIBLE_FOR).await;
                editor
                    .update(&mut cx, |editor, cx| {
                        editor.hovered_cursors.remove(&key);
                        cx.notify();
                    })
                    .ok();
            }),
        );
        cx.notify()
    }

    fn layout_selections(
        &self,
        start_anchor: Anchor,
        end_anchor: Anchor,
        snapshot: &EditorSnapshot,
        start_row: DisplayRow,
        end_row: DisplayRow,
        cx: &mut WindowContext,
    ) -> (
        Vec<(PlayerColor, Vec<SelectionLayout>)>,
        BTreeMap<DisplayRow, bool>,
        Option<DisplayPoint>,
    ) {
        let mut selections: Vec<(PlayerColor, Vec<SelectionLayout>)> = Vec::new();
        let mut active_rows = BTreeMap::new();
        let mut newest_selection_head = None;
        let editor = self.editor.read(cx);

        if editor.show_local_selections {
            let mut local_selections: Vec<Selection<Point>> = editor
                .selections
                .disjoint_in_range(start_anchor..end_anchor, cx);
            local_selections.extend(editor.selections.pending(cx));
            let mut layouts = Vec::new();
            let newest = editor.selections.newest(cx);
            for selection in local_selections.drain(..) {
                let is_empty = selection.start == selection.end;
                let is_newest = selection == newest;

                let layout = SelectionLayout::new(
                    selection,
                    editor.selections.line_mode,
                    editor.cursor_shape,
                    &snapshot.display_snapshot,
                    is_newest,
                    editor.leader_peer_id.is_none(),
                    None,
                );
                if is_newest {
                    newest_selection_head = Some(layout.head);
                }

                for row in cmp::max(layout.active_rows.start.0, start_row.0)
                    ..=cmp::min(layout.active_rows.end.0, end_row.0)
                {
                    let contains_non_empty_selection =
                        active_rows.entry(DisplayRow(row)).or_insert(!is_empty);
                    *contains_non_empty_selection |= !is_empty;
                }
                layouts.push(layout);
            }

            let player = if editor.read_only(cx) {
                cx.theme().players().read_only()
            } else {
                self.style.local_player
            };

            selections.push((player, layouts));
        }

        if let Some(collaboration_hub) = &editor.collaboration_hub {
            // When following someone, render the local selections in their color.
            if let Some(leader_id) = editor.leader_peer_id {
                if let Some(collaborator) = collaboration_hub.collaborators(cx).get(&leader_id) {
                    if let Some(participant_index) = collaboration_hub
                        .user_participant_indices(cx)
                        .get(&collaborator.user_id)
                    {
                        if let Some((local_selection_style, _)) = selections.first_mut() {
                            *local_selection_style = cx
                                .theme()
                                .players()
                                .color_for_participant(participant_index.0);
                        }
                    }
                }
            }

            let mut remote_selections = HashMap::default();
            for selection in snapshot.remote_selections_in_range(
                &(start_anchor..end_anchor),
                collaboration_hub.as_ref(),
                cx,
            ) {
                let selection_style = Self::get_participant_color(selection.participant_index, cx);

                // Don't re-render the leader's selections, since the local selections
                // match theirs.
                if Some(selection.peer_id) == editor.leader_peer_id {
                    continue;
                }
                let key = HoveredCursor {
                    replica_id: selection.replica_id,
                    selection_id: selection.selection.id,
                };

                let is_shown =
                    editor.show_cursor_names || editor.hovered_cursors.contains_key(&key);

                remote_selections
                    .entry(selection.replica_id)
                    .or_insert((selection_style, Vec::new()))
                    .1
                    .push(SelectionLayout::new(
                        selection.selection,
                        selection.line_mode,
                        selection.cursor_shape,
                        &snapshot.display_snapshot,
                        false,
                        false,
                        if is_shown { selection.user_name } else { None },
                    ));
            }

            selections.extend(remote_selections.into_values());
        } else if !editor.is_focused(cx) && editor.show_cursor_when_unfocused {
            let player = if editor.read_only(cx) {
                cx.theme().players().read_only()
            } else {
                self.style.local_player
            };
            let layouts = snapshot
                .buffer_snapshot
                .selections_in_range(&(start_anchor..end_anchor), true)
                .map(move |(_, line_mode, cursor_shape, selection)| {
                    SelectionLayout::new(
                        selection,
                        line_mode,
                        cursor_shape,
                        &snapshot.display_snapshot,
                        false,
                        false,
                        None,
                    )
                })
                .collect::<Vec<_>>();
            selections.push((player, layouts));
        }
        (selections, active_rows, newest_selection_head)
    }

    fn collect_cursors(
        &self,
        snapshot: &EditorSnapshot,
        cx: &mut WindowContext,
    ) -> Vec<(DisplayPoint, Hsla)> {
        let editor = self.editor.read(cx);
        let mut cursors = Vec::new();
        let mut skip_local = false;
        let mut add_cursor = |anchor: Anchor, color| {
            cursors.push((anchor.to_display_point(&snapshot.display_snapshot), color));
        };
        // Remote cursors
        if let Some(collaboration_hub) = &editor.collaboration_hub {
            for remote_selection in snapshot.remote_selections_in_range(
                &(Anchor::min()..Anchor::max()),
                collaboration_hub.deref(),
                cx,
            ) {
                let color = Self::get_participant_color(remote_selection.participant_index, cx);
                add_cursor(remote_selection.selection.head(), color.cursor);
                if Some(remote_selection.peer_id) == editor.leader_peer_id {
                    skip_local = true;
                }
            }
        }
        // Local cursors
        if !skip_local {
            let color = cx.theme().players().local().cursor;
            editor.selections.disjoint.iter().for_each(|selection| {
                add_cursor(selection.head(), color);
            });
            if let Some(ref selection) = editor.selections.pending_anchor() {
                add_cursor(selection.head(), color);
            }
        }
        cursors
    }

    #[allow(clippy::too_many_arguments)]
    fn layout_visible_cursors(
        &self,
        snapshot: &EditorSnapshot,
        selections: &[(PlayerColor, Vec<SelectionLayout>)],
        visible_display_row_range: Range<DisplayRow>,
        line_layouts: &[LineWithInvisibles],
        text_hitbox: &Hitbox,
        content_origin: gpui::Point<Pixels>,
        scroll_position: gpui::Point<f32>,
        scroll_pixel_position: gpui::Point<Pixels>,
        line_height: Pixels,
        em_width: Pixels,
        autoscroll_containing_element: bool,
        cx: &mut WindowContext,
    ) -> Vec<CursorLayout> {
        let mut autoscroll_bounds = None;
        let cursor_layouts = self.editor.update(cx, |editor, cx| {
            let mut cursors = Vec::new();
            for (player_color, selections) in selections {
                for selection in selections {
                    let cursor_position = selection.head;

                    let in_range = visible_display_row_range.contains(&cursor_position.row());
                    if (selection.is_local && !editor.show_local_cursors(cx)) || !in_range {
                        continue;
                    }

                    let cursor_row_layout = &line_layouts
                        [cursor_position.row().minus(visible_display_row_range.start) as usize];
                    let cursor_column = cursor_position.column() as usize;

                    let cursor_character_x = cursor_row_layout.x_for_index(cursor_column);
                    let mut block_width =
                        cursor_row_layout.x_for_index(cursor_column + 1) - cursor_character_x;
                    if block_width == Pixels::ZERO {
                        block_width = em_width;
                    }
                    let block_text = if let CursorShape::Block = selection.cursor_shape {
                        snapshot.display_chars_at(cursor_position).next().and_then(
                            |(character, _)| {
                                let text = if character == '\n' {
                                    SharedString::from(" ")
                                } else {
                                    SharedString::from(character.to_string())
                                };
                                let len = text.len();

                                let font = cursor_row_layout
                                    .font_id_for_index(cursor_column)
                                    .and_then(|cursor_font_id| {
                                        cx.text_system().get_font_for_id(cursor_font_id)
                                    })
                                    .unwrap_or(self.style.text.font());

                                cx.text_system()
                                    .shape_line(
                                        text,
                                        cursor_row_layout.font_size,
                                        &[TextRun {
                                            len,
                                            font,
                                            color: self.style.background,
                                            background_color: None,
                                            strikethrough: None,
                                            underline: None,
                                        }],
                                    )
                                    .log_err()
                            },
                        )
                    } else {
                        None
                    };

                    let x = cursor_character_x - scroll_pixel_position.x;
                    let y = (cursor_position.row().as_f32()
                        - scroll_pixel_position.y / line_height)
                        * line_height;
                    if selection.is_newest {
                        editor.pixel_position_of_newest_cursor = Some(point(
                            text_hitbox.origin.x + x + block_width / 2.,
                            text_hitbox.origin.y + y + line_height / 2.,
                        ));

                        if autoscroll_containing_element {
                            let top = text_hitbox.origin.y
                                + (cursor_position.row().as_f32() - scroll_position.y - 3.).max(0.)
                                    * line_height;
                            let left = text_hitbox.origin.x
                                + (cursor_position.column() as f32 - scroll_position.x - 3.)
                                    .max(0.)
                                    * em_width;

                            let bottom = text_hitbox.origin.y
                                + (cursor_position.row().as_f32() - scroll_position.y + 4.)
                                    * line_height;
                            let right = text_hitbox.origin.x
                                + (cursor_position.column() as f32 - scroll_position.x + 4.)
                                    * em_width;

                            autoscroll_bounds =
                                Some(Bounds::from_corners(point(left, top), point(right, bottom)))
                        }
                    }

                    let mut cursor = CursorLayout {
                        color: player_color.cursor,
                        block_width,
                        origin: point(x, y),
                        line_height,
                        shape: selection.cursor_shape,
                        block_text,
                        cursor_name: None,
                    };
                    let cursor_name = selection.user_name.clone().map(|name| CursorName {
                        string: name,
                        color: self.style.background,
                        is_top_row: cursor_position.row().0 == 0,
                    });
                    cursor.layout(content_origin, cursor_name, cx);
                    cursors.push(cursor);
                }
            }
            cursors
        });

        if let Some(bounds) = autoscroll_bounds {
            cx.request_autoscroll(bounds);
        }

        cursor_layouts
    }

    fn layout_scrollbar(
        &self,
        snapshot: &EditorSnapshot,
        bounds: Bounds<Pixels>,
        scroll_position: gpui::Point<f32>,
        rows_per_page: f32,
        non_visible_cursors: bool,
        cx: &mut WindowContext,
    ) -> Option<ScrollbarLayout> {
        let scrollbar_settings = EditorSettings::get_global(cx).scrollbar;
        let show_scrollbars = match scrollbar_settings.show {
            ShowScrollbar::Auto => {
                let editor = self.editor.read(cx);
                let is_singleton = editor.is_singleton(cx);
                // Git
                (is_singleton && scrollbar_settings.git_diff && snapshot.buffer_snapshot.has_git_diffs())
                    ||
                    // Buffer Search Results
                    (is_singleton && scrollbar_settings.search_results && editor.has_background_highlights::<BufferSearchHighlights>())
                    ||
                    // Selected Symbol Occurrences
                    (is_singleton && scrollbar_settings.selected_symbol && (editor.has_background_highlights::<DocumentHighlightRead>() || editor.has_background_highlights::<DocumentHighlightWrite>()))
                    ||
                    // Diagnostics
                    (is_singleton && scrollbar_settings.diagnostics && snapshot.buffer_snapshot.has_diagnostics())
                    ||
                    // Cursors out of sight
                    non_visible_cursors
                    ||
                    // Scrollmanager
                    editor.scroll_manager.scrollbars_visible()
            }
            ShowScrollbar::System => self.editor.read(cx).scroll_manager.scrollbars_visible(),
            ShowScrollbar::Always => true,
            ShowScrollbar::Never => false,
        };
        if snapshot.mode != EditorMode::Full {
            return None;
        }

        let visible_row_range = scroll_position.y..scroll_position.y + rows_per_page;

        // If a drag took place after we started dragging the scrollbar,
        // cancel the scrollbar drag.
        if cx.has_active_drag() {
            self.editor.update(cx, |editor, cx| {
                editor.scroll_manager.set_is_dragging_scrollbar(false, cx);
            });
        }

        let track_bounds = Bounds::from_corners(
            point(self.scrollbar_left(&bounds), bounds.origin.y),
            point(bounds.lower_right().x, bounds.lower_left().y),
        );

        let settings = EditorSettings::get_global(cx);
        let scroll_beyond_last_line: f32 = match settings.scroll_beyond_last_line {
            ScrollBeyondLastLine::OnePage => rows_per_page,
            ScrollBeyondLastLine::Off => 1.0,
            ScrollBeyondLastLine::VerticalScrollMargin => 1.0 + settings.vertical_scroll_margin,
        };
        let total_rows =
            (snapshot.max_point().row().as_f32() + scroll_beyond_last_line).max(rows_per_page);
        let height = bounds.size.height;
        let px_per_row = height / total_rows;
        let thumb_height = (rows_per_page * px_per_row).max(ScrollbarLayout::MIN_THUMB_HEIGHT);
        let row_height = (height - thumb_height) / (total_rows - rows_per_page).max(0.);

        Some(ScrollbarLayout {
            hitbox: cx.insert_hitbox(track_bounds, false),
            visible_row_range,
            row_height,
            visible: show_scrollbars,
            thumb_height,
        })
    }

    #[allow(clippy::too_many_arguments)]
    fn prepaint_gutter_fold_toggles(
        &self,
        toggles: &mut [Option<AnyElement>],
        line_height: Pixels,
        gutter_dimensions: &GutterDimensions,
        gutter_settings: crate::editor_settings::Gutter,
        scroll_pixel_position: gpui::Point<Pixels>,
        gutter_hitbox: &Hitbox,
        cx: &mut WindowContext,
    ) {
        for (ix, fold_indicator) in toggles.iter_mut().enumerate() {
            if let Some(fold_indicator) = fold_indicator {
                debug_assert!(gutter_settings.folds);
                let available_space = size(
                    AvailableSpace::MinContent,
                    AvailableSpace::Definite(line_height * 0.55),
                );
                let fold_indicator_size = fold_indicator.layout_as_root(available_space, cx);

                let position = point(
                    gutter_dimensions.width - gutter_dimensions.right_padding,
                    ix as f32 * line_height - (scroll_pixel_position.y % line_height),
                );
                let centering_offset = point(
                    (gutter_dimensions.fold_area_width() - fold_indicator_size.width) / 2.,
                    (line_height - fold_indicator_size.height) / 2.,
                );
                let origin = gutter_hitbox.origin + position + centering_offset;
                fold_indicator.prepaint_as_root(origin, available_space, cx);
            }
        }
    }

    #[allow(clippy::too_many_arguments)]
    fn prepaint_crease_trailers(
        &self,
        trailers: Vec<Option<AnyElement>>,
        lines: &[LineWithInvisibles],
        line_height: Pixels,
        content_origin: gpui::Point<Pixels>,
        scroll_pixel_position: gpui::Point<Pixels>,
        em_width: Pixels,
        cx: &mut WindowContext,
    ) -> Vec<Option<CreaseTrailerLayout>> {
        trailers
            .into_iter()
            .enumerate()
            .map(|(ix, element)| {
                let mut element = element?;
                let available_space = size(
                    AvailableSpace::MinContent,
                    AvailableSpace::Definite(line_height),
                );
                let size = element.layout_as_root(available_space, cx);

                let line = &lines[ix];
                let padding = if line.width == Pixels::ZERO {
                    Pixels::ZERO
                } else {
                    4. * em_width
                };
                let position = point(
                    scroll_pixel_position.x + line.width + padding,
                    ix as f32 * line_height - (scroll_pixel_position.y % line_height),
                );
                let centering_offset = point(px(0.), (line_height - size.height) / 2.);
                let origin = content_origin + position + centering_offset;
                element.prepaint_as_root(origin, available_space, cx);
                Some(CreaseTrailerLayout {
                    element,
                    bounds: Bounds::new(origin, size),
                })
            })
            .collect()
    }

    // Folds contained in a hunk are ignored apart from shrinking visual size
    // If a fold contains any hunks then that fold line is marked as modified
    fn layout_gutter_git_hunks(
        &self,
        line_height: Pixels,
        gutter_hitbox: &Hitbox,
        display_rows: Range<DisplayRow>,
        snapshot: &EditorSnapshot,
        cx: &mut WindowContext,
    ) -> Vec<(DisplayDiffHunk, Option<Hitbox>)> {
        let buffer_snapshot = &snapshot.buffer_snapshot;

        let buffer_start_row = MultiBufferRow(
            DisplayPoint::new(display_rows.start, 0)
                .to_point(snapshot)
                .row,
        );
        let buffer_end_row = MultiBufferRow(
            DisplayPoint::new(display_rows.end, 0)
                .to_point(snapshot)
                .row,
        );

        let git_gutter_setting = ProjectSettings::get_global(cx)
            .git
            .git_gutter
            .unwrap_or_default();
        let display_hunks = buffer_snapshot
            .git_diff_hunks_in_range(buffer_start_row..buffer_end_row)
            .map(|hunk| diff_hunk_to_display(&hunk, snapshot))
            .dedup()
            .map(|hunk| match git_gutter_setting {
                GitGutterSetting::TrackedFiles => {
                    let hitbox = match hunk {
                        DisplayDiffHunk::Unfolded { .. } => {
                            let hunk_bounds = Self::diff_hunk_bounds(
                                &snapshot,
                                line_height,
                                gutter_hitbox.bounds,
                                &hunk,
                            );
                            Some(cx.insert_hitbox(hunk_bounds, true))
                        }
                        DisplayDiffHunk::Folded { .. } => None,
                    };
                    (hunk, hitbox)
                }
                GitGutterSetting::Hide => (hunk, None),
            })
            .collect();
        display_hunks
    }

    #[allow(clippy::too_many_arguments)]
    fn layout_inline_blame(
        &self,
        display_row: DisplayRow,
        display_snapshot: &DisplaySnapshot,
        line_layout: &LineWithInvisibles,
        crease_trailer: Option<&CreaseTrailerLayout>,
        em_width: Pixels,
        content_origin: gpui::Point<Pixels>,
        scroll_pixel_position: gpui::Point<Pixels>,
        line_height: Pixels,
        cx: &mut WindowContext,
    ) -> Option<AnyElement> {
        if !self
            .editor
            .update(cx, |editor, cx| editor.render_git_blame_inline(cx))
        {
            return None;
        }

        let workspace = self
            .editor
            .read(cx)
            .workspace
            .as_ref()
            .map(|(w, _)| w.clone());

        let display_point = DisplayPoint::new(display_row, 0);
        let buffer_row = MultiBufferRow(display_point.to_point(display_snapshot).row);

        let blame = self.editor.read(cx).blame.clone()?;
        let blame_entry = blame
            .update(cx, |blame, cx| {
                blame.blame_for_rows([Some(buffer_row)], cx).next()
            })
            .flatten()?;

        let mut element =
            render_inline_blame_entry(&blame, blame_entry, &self.style, workspace, cx);

        let start_y = content_origin.y
            + line_height * (display_row.as_f32() - scroll_pixel_position.y / line_height);

        let start_x = {
            const INLINE_BLAME_PADDING_EM_WIDTHS: f32 = 6.;

            let line_end = if let Some(crease_trailer) = crease_trailer {
                crease_trailer.bounds.right()
            } else {
                content_origin.x - scroll_pixel_position.x + line_layout.width
            };
            let padded_line_end = line_end + em_width * INLINE_BLAME_PADDING_EM_WIDTHS;

            let min_column_in_pixels = ProjectSettings::get_global(cx)
                .git
                .inline_blame
                .and_then(|settings| settings.min_column)
                .map(|col| self.column_pixels(col as usize, cx))
                .unwrap_or(px(0.));
            let min_start = content_origin.x - scroll_pixel_position.x + min_column_in_pixels;

            cmp::max(padded_line_end, min_start)
        };

        let absolute_offset = point(start_x, start_y);
        element.prepaint_as_root(absolute_offset, AvailableSpace::min_size(), cx);

        Some(element)
    }

    #[allow(clippy::too_many_arguments)]
    fn layout_blame_entries(
        &self,
        buffer_rows: impl Iterator<Item = Option<MultiBufferRow>>,
        em_width: Pixels,
        scroll_position: gpui::Point<f32>,
        line_height: Pixels,
        gutter_hitbox: &Hitbox,
        max_width: Option<Pixels>,
        cx: &mut WindowContext,
    ) -> Option<Vec<AnyElement>> {
        if !self
            .editor
            .update(cx, |editor, cx| editor.render_git_blame_gutter(cx))
        {
            return None;
        }

        let blame = self.editor.read(cx).blame.clone()?;
        let blamed_rows: Vec<_> = blame.update(cx, |blame, cx| {
            blame.blame_for_rows(buffer_rows, cx).collect()
        });

        let width = if let Some(max_width) = max_width {
            AvailableSpace::Definite(max_width)
        } else {
            AvailableSpace::MaxContent
        };
        let scroll_top = scroll_position.y * line_height;
        let start_x = em_width * 1;

        let mut last_used_color: Option<(PlayerColor, Oid)> = None;

        let shaped_lines = blamed_rows
            .into_iter()
            .enumerate()
            .flat_map(|(ix, blame_entry)| {
                if let Some(blame_entry) = blame_entry {
                    let mut element = render_blame_entry(
                        ix,
                        &blame,
                        blame_entry,
                        &self.style,
                        &mut last_used_color,
                        self.editor.clone(),
                        cx,
                    );

                    let start_y = ix as f32 * line_height - (scroll_top % line_height);
                    let absolute_offset = gutter_hitbox.origin + point(start_x, start_y);

                    element.prepaint_as_root(
                        absolute_offset,
                        size(width, AvailableSpace::MinContent),
                        cx,
                    );

                    Some(element)
                } else {
                    None
                }
            })
            .collect();

        Some(shaped_lines)
    }

    #[allow(clippy::too_many_arguments)]
    fn layout_indent_guides(
        &self,
        content_origin: gpui::Point<Pixels>,
        text_origin: gpui::Point<Pixels>,
        visible_buffer_range: Range<MultiBufferRow>,
        scroll_pixel_position: gpui::Point<Pixels>,
        line_height: Pixels,
        snapshot: &DisplaySnapshot,
        cx: &mut WindowContext,
    ) -> Option<Vec<IndentGuideLayout>> {
        let indent_guides = self.editor.update(cx, |editor, cx| {
            editor.indent_guides(visible_buffer_range, snapshot, cx)
        })?;

        let active_indent_guide_indices = self.editor.update(cx, |editor, cx| {
            editor
                .find_active_indent_guide_indices(&indent_guides, snapshot, cx)
                .unwrap_or_default()
        });

        Some(
            indent_guides
                .into_iter()
                .enumerate()
                .filter_map(|(i, indent_guide)| {
                    let single_indent_width =
                        self.column_pixels(indent_guide.tab_size as usize, cx);
                    let total_width = single_indent_width * indent_guide.depth as f32;
                    let start_x = content_origin.x + total_width - scroll_pixel_position.x;
                    if start_x >= text_origin.x {
                        let (offset_y, length) = Self::calculate_indent_guide_bounds(
                            indent_guide.multibuffer_row_range.clone(),
                            line_height,
                            snapshot,
                        );

                        let start_y = content_origin.y + offset_y - scroll_pixel_position.y;

                        Some(IndentGuideLayout {
                            origin: point(start_x, start_y),
                            length,
                            single_indent_width,
                            depth: indent_guide.depth,
                            active: active_indent_guide_indices.contains(&i),
                            settings: indent_guide.settings,
                        })
                    } else {
                        None
                    }
                })
                .collect(),
        )
    }

    fn calculate_indent_guide_bounds(
        row_range: Range<MultiBufferRow>,
        line_height: Pixels,
        snapshot: &DisplaySnapshot,
    ) -> (gpui::Pixels, gpui::Pixels) {
        let start_point = Point::new(row_range.start.0, 0);
        let end_point = Point::new(row_range.end.0, 0);

        let row_range = start_point.to_display_point(snapshot).row()
            ..end_point.to_display_point(snapshot).row();

        let mut prev_line = start_point;
        prev_line.row = prev_line.row.saturating_sub(1);
        let prev_line = prev_line.to_display_point(snapshot).row();

        let mut cons_line = end_point;
        cons_line.row += 1;
        let cons_line = cons_line.to_display_point(snapshot).row();

        let mut offset_y = row_range.start.0 as f32 * line_height;
        let mut length = (cons_line.0.saturating_sub(row_range.start.0)) as f32 * line_height;

        // If we are at the end of the buffer, ensure that the indent guide extends to the end of the line.
        if row_range.end == cons_line {
            length += line_height;
        }

        // If there is a block (e.g. diagnostic) in between the start of the indent guide and the line above,
        // we want to extend the indent guide to the start of the block.
        let mut block_height = 0;
        let mut block_offset = 0;
        let mut found_excerpt_header = false;
        for (_, block) in snapshot.blocks_in_range(prev_line..row_range.start) {
            if matches!(block, Block::ExcerptHeader { .. }) {
                found_excerpt_header = true;
                break;
            }
            block_offset += block.height();
            block_height += block.height();
        }
        if !found_excerpt_header {
            offset_y -= block_offset as f32 * line_height;
            length += block_height as f32 * line_height;
        }

        // If there is a block (e.g. diagnostic) at the end of an multibuffer excerpt,
        // we want to ensure that the indent guide stops before the excerpt header.
        let mut block_height = 0;
        let mut found_excerpt_header = false;
        for (_, block) in snapshot.blocks_in_range(row_range.end..cons_line) {
            if matches!(block, Block::ExcerptHeader { .. }) {
                found_excerpt_header = true;
            }
            block_height += block.height();
        }
        if found_excerpt_header {
            length -= block_height as f32 * line_height;
        }

        (offset_y, length)
    }

    #[allow(clippy::too_many_arguments)]
    fn layout_breakpoints(
        &self,
        line_height: Pixels,
        scroll_pixel_position: gpui::Point<Pixels>,
        gutter_dimensions: &GutterDimensions,
        gutter_hitbox: &Hitbox,
<<<<<<< HEAD
=======
        rows_with_hunk_bounds: &HashMap<DisplayRow, Bounds<Pixels>>,
>>>>>>> 11c740b4
        snapshot: &EditorSnapshot,
        cx: &mut WindowContext,
    ) -> Vec<AnyElement> {
        self.editor.update(cx, |editor, cx| {
            editor
                .breakpoints
                .iter()
                .filter_map(|(_, breakpoint)| {
                    if snapshot.is_line_folded(breakpoint.row) {
                        return None;
                    }
                    let display_row = Point::new(breakpoint.row.0, 0)
                        .to_display_point(snapshot)
                        .row();
                    let button = editor.render_breakpoint(display_row, cx);

                    let button = prepaint_gutter_button(
                        button,
                        display_row,
                        line_height,
                        gutter_dimensions,
                        scroll_pixel_position,
                        gutter_hitbox,
<<<<<<< HEAD
=======
                        rows_with_hunk_bounds,
>>>>>>> 11c740b4
                        cx,
                    );
                    Some(button)
                })
                .collect_vec()
        })
    }

    fn layout_run_indicators(
        &self,
        line_height: Pixels,
        scroll_pixel_position: gpui::Point<Pixels>,
        gutter_dimensions: &GutterDimensions,
        gutter_hitbox: &Hitbox,
        rows_with_hunk_bounds: &HashMap<DisplayRow, Bounds<Pixels>>,
        snapshot: &EditorSnapshot,
        cx: &mut WindowContext,
    ) -> Vec<AnyElement> {
        self.editor.update(cx, |editor, cx| {
            let active_task_indicator_row =
                if let Some(crate::ContextMenu::CodeActions(CodeActionsMenu {
                    deployed_from_indicator,
                    actions,
                    ..
                })) = editor.context_menu.read().as_ref()
                {
                    actions
                        .tasks
                        .as_ref()
                        .map(|tasks| tasks.position.to_display_point(snapshot).row())
                        .or_else(|| *deployed_from_indicator)
                } else {
                    None
                };
            editor
                .tasks
                .iter()
                .filter_map(|(_, tasks)| {
                    let multibuffer_point = tasks.offset.0.to_point(&snapshot.buffer_snapshot);
                    let multibuffer_row = MultiBufferRow(multibuffer_point.row);
                    if snapshot.is_line_folded(multibuffer_row) {
                        return None;
                    }
                    let display_row = multibuffer_point.to_display_point(snapshot).row();
                    let button = editor.render_run_indicator(
                        &self.style,
                        Some(display_row) == active_task_indicator_row,
                        display_row,
                        cx,
                    );

                    let button = prepaint_gutter_button(
                        button,
                        display_row,
                        line_height,
                        gutter_dimensions,
                        scroll_pixel_position,
                        gutter_hitbox,
                        rows_with_hunk_bounds,
                        cx,
                    );
                    Some(button)
                })
                .collect_vec()
        })
    }

    #[allow(clippy::too_many_arguments)]
    fn layout_code_actions_indicator(
        &self,
        line_height: Pixels,
        newest_selection_head: DisplayPoint,
        scroll_pixel_position: gpui::Point<Pixels>,
        gutter_dimensions: &GutterDimensions,
        gutter_hitbox: &Hitbox,
        rows_with_hunk_bounds: &HashMap<DisplayRow, Bounds<Pixels>>,
        cx: &mut WindowContext,
    ) -> Option<AnyElement> {
        let mut active = false;
        let mut button = None;
        let row = newest_selection_head.row();
        self.editor.update(cx, |editor, cx| {
            if let Some(crate::ContextMenu::CodeActions(CodeActionsMenu {
                deployed_from_indicator,
                ..
            })) = editor.context_menu.read().as_ref()
            {
                active = deployed_from_indicator.map_or(true, |indicator_row| indicator_row == row);
            };
            button = editor.render_code_actions_indicator(&self.style, row, active, cx);
        });

        let button = prepaint_gutter_button(
            button?,
            row,
            line_height,
            gutter_dimensions,
            scroll_pixel_position,
            gutter_hitbox,
            rows_with_hunk_bounds,
            cx,
        );

        Some(button)
    }

    fn get_participant_color(
        participant_index: Option<ParticipantIndex>,
        cx: &WindowContext,
    ) -> PlayerColor {
        if let Some(index) = participant_index {
            cx.theme().players().color_for_participant(index.0)
        } else {
            cx.theme().players().absent()
        }
    }

    fn calculate_relative_line_numbers(
        &self,
        snapshot: &EditorSnapshot,
        rows: &Range<DisplayRow>,
        relative_to: Option<DisplayRow>,
    ) -> HashMap<DisplayRow, DisplayRowDelta> {
        let mut relative_rows: HashMap<DisplayRow, DisplayRowDelta> = Default::default();
        let Some(relative_to) = relative_to else {
            return relative_rows;
        };

        let start = rows.start.min(relative_to);
        let end = rows.end.max(relative_to);

        let buffer_rows = snapshot
            .buffer_rows(start)
            .take(1 + end.minus(start) as usize)
            .collect::<Vec<_>>();

        let head_idx = relative_to.minus(start);
        let mut delta = 1;
        let mut i = head_idx + 1;
        while i < buffer_rows.len() as u32 {
            if buffer_rows[i as usize].is_some() {
                if rows.contains(&DisplayRow(i + start.0)) {
                    relative_rows.insert(DisplayRow(i + start.0), delta);
                }
                delta += 1;
            }
            i += 1;
        }
        delta = 1;
        i = head_idx.min(buffer_rows.len() as u32 - 1);
        while i > 0 && buffer_rows[i as usize].is_none() {
            i -= 1;
        }

        while i > 0 {
            i -= 1;
            if buffer_rows[i as usize].is_some() {
                if rows.contains(&DisplayRow(i + start.0)) {
                    relative_rows.insert(DisplayRow(i + start.0), delta);
                }
                delta += 1;
            }
        }

        relative_rows
    }

    fn layout_line_numbers(
        &self,
        rows: Range<DisplayRow>,
        buffer_rows: impl Iterator<Item = Option<MultiBufferRow>>,
        active_rows: &BTreeMap<DisplayRow, bool>,
        newest_selection_head: Option<DisplayPoint>,
        snapshot: &EditorSnapshot,
        cx: &mut WindowContext,
    ) -> Vec<Option<ShapedLine>> {
        let include_line_numbers = snapshot.show_line_numbers.unwrap_or_else(|| {
            EditorSettings::get_global(cx).gutter.line_numbers && snapshot.mode == EditorMode::Full
        });
        if !include_line_numbers {
            return Vec::new();
        }

        let editor = self.editor.read(cx);
        let newest_selection_head = newest_selection_head.unwrap_or_else(|| {
            let newest = editor.selections.newest::<Point>(cx);
            SelectionLayout::new(
                newest,
                editor.selections.line_mode,
                editor.cursor_shape,
                &snapshot.display_snapshot,
                true,
                true,
                None,
            )
            .head
        });
        let font_size = self.style.text.font_size.to_pixels(cx.rem_size());

        let is_relative = EditorSettings::get_global(cx).relative_line_numbers;
        let relative_to = if is_relative {
            Some(newest_selection_head.row())
        } else {
            None
        };
        let relative_rows = self.calculate_relative_line_numbers(snapshot, &rows, relative_to);
        let mut line_number = String::new();
        buffer_rows
            .into_iter()
            .enumerate()
            .map(|(ix, multibuffer_row)| {
                let multibuffer_row = multibuffer_row?;
                let display_row = DisplayRow(rows.start.0 + ix as u32);
                let color = if active_rows.contains_key(&display_row) {
                    cx.theme().colors().editor_active_line_number
                } else {
                    cx.theme().colors().editor_line_number
                };
                line_number.clear();
                let default_number = multibuffer_row.0 + 1;
                let number = relative_rows
                    .get(&DisplayRow(ix as u32 + rows.start.0))
                    .unwrap_or(&default_number);
                write!(&mut line_number, "{number}").unwrap();
                let run = TextRun {
                    len: line_number.len(),
                    font: self.style.text.font(),
                    color,
                    background_color: None,
                    underline: None,
                    strikethrough: None,
                };
                let shaped_line = cx
                    .text_system()
                    .shape_line(line_number.clone().into(), font_size, &[run])
                    .unwrap();
                Some(shaped_line)
            })
            .collect()
    }

    fn layout_gutter_fold_toggles(
        &self,
        rows: Range<DisplayRow>,
        buffer_rows: impl IntoIterator<Item = Option<MultiBufferRow>>,
        active_rows: &BTreeMap<DisplayRow, bool>,
        snapshot: &EditorSnapshot,
        cx: &mut WindowContext,
    ) -> Vec<Option<AnyElement>> {
        let include_fold_statuses = EditorSettings::get_global(cx).gutter.folds
            && snapshot.mode == EditorMode::Full
            && self.editor.read(cx).is_singleton(cx);
        if include_fold_statuses {
            buffer_rows
                .into_iter()
                .enumerate()
                .map(|(ix, row)| {
                    if let Some(multibuffer_row) = row {
                        let display_row = DisplayRow(rows.start.0 + ix as u32);
                        let active = active_rows.contains_key(&display_row);
                        snapshot.render_fold_toggle(
                            multibuffer_row,
                            active,
                            self.editor.clone(),
                            cx,
                        )
                    } else {
                        None
                    }
                })
                .collect()
        } else {
            Vec::new()
        }
    }

    fn layout_crease_trailers(
        &self,
        buffer_rows: impl IntoIterator<Item = Option<MultiBufferRow>>,
        snapshot: &EditorSnapshot,
        cx: &mut WindowContext,
    ) -> Vec<Option<AnyElement>> {
        buffer_rows
            .into_iter()
            .map(|row| {
                if let Some(multibuffer_row) = row {
                    snapshot.render_crease_trailer(multibuffer_row, cx)
                } else {
                    None
                }
            })
            .collect()
    }

    fn layout_lines(
        rows: Range<DisplayRow>,
        line_number_layouts: &[Option<ShapedLine>],
        snapshot: &EditorSnapshot,
        style: &EditorStyle,
        cx: &mut WindowContext,
    ) -> Vec<LineWithInvisibles> {
        if rows.start >= rows.end {
            return Vec::new();
        }

        // Show the placeholder when the editor is empty
        if snapshot.is_empty() {
            let font_size = style.text.font_size.to_pixels(cx.rem_size());
            let placeholder_color = cx.theme().colors().text_placeholder;
            let placeholder_text = snapshot.placeholder_text();

            let placeholder_lines = placeholder_text
                .as_ref()
                .map_or("", AsRef::as_ref)
                .split('\n')
                .skip(rows.start.0 as usize)
                .chain(iter::repeat(""))
                .take(rows.len());
            placeholder_lines
                .filter_map(move |line| {
                    let run = TextRun {
                        len: line.len(),
                        font: style.text.font(),
                        color: placeholder_color,
                        background_color: None,
                        underline: Default::default(),
                        strikethrough: None,
                    };
                    cx.text_system()
                        .shape_line(line.to_string().into(), font_size, &[run])
                        .log_err()
                })
                .map(|line| LineWithInvisibles {
                    width: line.width,
                    len: line.len,
                    fragments: smallvec![LineFragment::Text(line)],
                    invisibles: Vec::new(),
                    font_size,
                })
                .collect()
        } else {
            let chunks = snapshot.highlighted_chunks(rows.clone(), true, style);
            LineWithInvisibles::from_chunks(
                chunks,
                &style.text,
                MAX_LINE_LEN,
                rows.len(),
                line_number_layouts,
                snapshot.mode,
                cx,
            )
        }
    }

    fn prepaint_lines(
        &self,
        start_row: DisplayRow,
        line_layouts: &mut [LineWithInvisibles],
        line_height: Pixels,
        scroll_pixel_position: gpui::Point<Pixels>,
        content_origin: gpui::Point<Pixels>,
        cx: &mut WindowContext,
    ) -> SmallVec<[AnyElement; 1]> {
        let mut line_elements = SmallVec::new();
        for (ix, line) in line_layouts.iter_mut().enumerate() {
            let row = start_row + DisplayRow(ix as u32);
            line.prepaint(
                line_height,
                scroll_pixel_position,
                row,
                content_origin,
                &mut line_elements,
                cx,
            );
        }
        line_elements
    }

    #[allow(clippy::too_many_arguments)]
    fn render_block(
        &self,
        block: &Block,
        available_space: Size<AvailableSpace>,
        block_id: BlockId,
        block_row_start: DisplayRow,
        snapshot: &EditorSnapshot,
        text_x: Pixels,
        rows: &Range<DisplayRow>,
        line_layouts: &[LineWithInvisibles],
        gutter_dimensions: &GutterDimensions,
        line_height: Pixels,
        em_width: Pixels,
        text_hitbox: &Hitbox,
        scroll_width: &mut Pixels,
        cx: &mut WindowContext,
    ) -> (AnyElement, Size<Pixels>) {
        let mut element = match block {
            Block::Custom(block) => {
                let align_to = block
                    .position()
                    .to_point(&snapshot.buffer_snapshot)
                    .to_display_point(snapshot);
                let anchor_x = text_x
                    + if rows.contains(&align_to.row()) {
                        line_layouts[align_to.row().minus(rows.start) as usize]
                            .x_for_index(align_to.column() as usize)
                    } else {
                        layout_line(align_to.row(), snapshot, &self.style, cx)
                            .x_for_index(align_to.column() as usize)
                    };

                div()
                    .size_full()
                    .child(block.render(&mut BlockContext {
                        context: cx,
                        anchor_x,
                        gutter_dimensions,
                        line_height,
                        em_width,
                        block_id,
                        max_width: text_hitbox.size.width.max(*scroll_width),
                        editor_style: &self.style,
                    }))
                    .on_mouse_down(MouseButton::Left, |_, cx| cx.stop_propagation())
                    .into_any_element()
            }

            Block::ExcerptHeader {
                buffer,
                range,
                starts_new_buffer,
                height,
                id,
                show_excerpt_controls,
                ..
            } => {
                let include_root = self
                    .editor
                    .read(cx)
                    .project
                    .as_ref()
                    .map(|project| project.read(cx).visible_worktrees(cx).count() > 1)
                    .unwrap_or_default();

                #[derive(Clone)]
                struct JumpData {
                    position: Point,
                    anchor: text::Anchor,
                    path: ProjectPath,
                    line_offset_from_top: u32,
                }

                let jump_data = project::File::from_dyn(buffer.file()).map(|file| {
                    let jump_path = ProjectPath {
                        worktree_id: file.worktree_id(cx),
                        path: file.path.clone(),
                    };
                    let jump_anchor = range
                        .primary
                        .as_ref()
                        .map_or(range.context.start, |primary| primary.start);

                    let excerpt_start = range.context.start;
                    let jump_position = language::ToPoint::to_point(&jump_anchor, buffer);
                    let offset_from_excerpt_start = if jump_anchor == excerpt_start {
                        0
                    } else {
                        let excerpt_start_row =
                            language::ToPoint::to_point(&jump_anchor, buffer).row;
                        jump_position.row - excerpt_start_row
                    };

                    let line_offset_from_top =
                        block_row_start.0 + *height as u32 + offset_from_excerpt_start
                            - snapshot
                                .scroll_anchor
                                .scroll_position(&snapshot.display_snapshot)
                                .y as u32;

                    JumpData {
                        position: jump_position,
                        anchor: jump_anchor,
                        path: jump_path,
                        line_offset_from_top,
                    }
                });

                let icon_offset = gutter_dimensions.width
                    - (gutter_dimensions.left_padding + gutter_dimensions.margin);

                let element = if *starts_new_buffer {
                    let path = buffer.resolve_file_path(cx, include_root);
                    let mut filename = None;
                    let mut parent_path = None;
                    // Can't use .and_then() because `.file_name()` and `.parent()` return references :(
                    if let Some(path) = path {
                        filename = path.file_name().map(|f| f.to_string_lossy().to_string());
                        parent_path = path
                            .parent()
                            .map(|p| SharedString::from(p.to_string_lossy().to_string() + "/"));
                    }

                    let header_padding = px(6.0);

                    v_flex()
                        .id(("path excerpt header", EntityId::from(block_id)))
                        .size_full()
                        .p(header_padding)
                        .child(
                            h_flex()
                                .flex_basis(Length::Definite(DefiniteLength::Fraction(0.667)))
                                .id("path header block")
                                .pl(gpui::px(12.))
                                .pr(gpui::px(8.))
                                .rounded_md()
                                .shadow_md()
                                .border_1()
                                .border_color(cx.theme().colors().border)
                                .bg(cx.theme().colors().editor_subheader_background)
                                .justify_between()
                                .hover(|style| style.bg(cx.theme().colors().element_hover))
                                .child(
                                    h_flex().gap_3().child(
                                        h_flex()
                                            .gap_2()
                                            .child(
                                                filename
                                                    .map(SharedString::from)
                                                    .unwrap_or_else(|| "untitled".into()),
                                            )
                                            .when_some(parent_path, |then, path| {
                                                then.child(
                                                    div()
                                                        .child(path)
                                                        .text_color(cx.theme().colors().text_muted),
                                                )
                                            }),
                                    ),
                                )
                                .when_some(jump_data.clone(), |el, jump_data| {
                                    el.child(Icon::new(IconName::ArrowUpRight))
                                        .cursor_pointer()
                                        .tooltip(|cx| {
                                            Tooltip::for_action("Jump to File", &OpenExcerpts, cx)
                                        })
                                        .on_mouse_down(MouseButton::Left, |_, cx| {
                                            cx.stop_propagation()
                                        })
                                        .on_click(cx.listener_for(&self.editor, {
                                            move |editor, _, cx| {
                                                editor.jump(
                                                    jump_data.path.clone(),
                                                    jump_data.position,
                                                    jump_data.anchor,
                                                    jump_data.line_offset_from_top,
                                                    cx,
                                                );
                                            }
                                        }))
                                }),
                        )
                        .children(show_excerpt_controls.then(|| {
                            h_flex()
                                .flex_basis(Length::Definite(DefiniteLength::Fraction(0.333)))
                                .pt_1()
                                .justify_end()
                                .flex_none()
                                .w(icon_offset - header_padding)
                                .child(
                                    ButtonLike::new("expand-icon")
                                        .style(ButtonStyle::Transparent)
                                        .child(
                                            svg()
                                                .path(IconName::ArrowUpFromLine.path())
                                                .size(IconSize::XSmall.rems())
                                                .text_color(cx.theme().colors().editor_line_number)
                                                .group("")
                                                .hover(|style| {
                                                    style.text_color(
                                                        cx.theme()
                                                            .colors()
                                                            .editor_active_line_number,
                                                    )
                                                }),
                                        )
                                        .on_click(cx.listener_for(&self.editor, {
                                            let id = *id;
                                            move |editor, _, cx| {
                                                editor.expand_excerpt(
                                                    id,
                                                    multi_buffer::ExpandExcerptDirection::Up,
                                                    cx,
                                                );
                                            }
                                        }))
                                        .tooltip({
                                            move |cx| {
                                                Tooltip::for_action(
                                                    "Expand Excerpt",
                                                    &ExpandExcerpts { lines: 0 },
                                                    cx,
                                                )
                                            }
                                        }),
                                )
                        }))
                } else {
                    v_flex()
                        .id(("excerpt header", EntityId::from(block_id)))
                        .size_full()
                        .child(
                            div()
                                .flex()
                                .v_flex()
                                .justify_start()
                                .id("jump to collapsed context")
                                .w(relative(1.0))
                                .h_full()
                                .child(
                                    div()
                                        .h_px()
                                        .w_full()
                                        .bg(cx.theme().colors().border_variant)
                                        .group_hover("excerpt-jump-action", |style| {
                                            style.bg(cx.theme().colors().border)
                                        }),
                                ),
                        )
                        .child(
                            h_flex()
                                .justify_end()
                                .flex_none()
                                .w(icon_offset)
                                .h_full()
                                .child(
                                    show_excerpt_controls
                                        .then(|| {
                                            ButtonLike::new("expand-icon")
                                                .style(ButtonStyle::Transparent)
                                                .child(
                                                    svg()
                                                        .path(IconName::ArrowUpFromLine.path())
                                                        .size(IconSize::XSmall.rems())
                                                        .text_color(
                                                            cx.theme().colors().editor_line_number,
                                                        )
                                                        .group("")
                                                        .hover(|style| {
                                                            style.text_color(
                                                                cx.theme()
                                                                    .colors()
                                                                    .editor_active_line_number,
                                                            )
                                                        }),
                                                )
                                                .on_click(cx.listener_for(&self.editor, {
                                                    let id = *id;
                                                    move |editor, _, cx| {
                                                        editor.expand_excerpt(
                                                        id,
                                                        multi_buffer::ExpandExcerptDirection::Up,
                                                        cx,
                                                    );
                                                    }
                                                }))
                                                .tooltip({
                                                    move |cx| {
                                                        Tooltip::for_action(
                                                            "Expand Excerpt",
                                                            &ExpandExcerpts { lines: 0 },
                                                            cx,
                                                        )
                                                    }
                                                })
                                        })
                                        .unwrap_or_else(|| {
                                            ButtonLike::new("jump-icon")
                                                .style(ButtonStyle::Transparent)
                                                .child(
                                                    svg()
                                                        .path(IconName::ArrowUpRight.path())
                                                        .size(IconSize::XSmall.rems())
                                                        .text_color(
                                                            cx.theme().colors().border_variant,
                                                        )
                                                        .group("excerpt-jump-action")
                                                        .group_hover(
                                                            "excerpt-jump-action",
                                                            |style| {
                                                                style.text_color(
                                                                    cx.theme().colors().border,
                                                                )
                                                            },
                                                        ),
                                                )
                                                .when_some(jump_data.clone(), |this, jump_data| {
                                                    this.on_click(cx.listener_for(&self.editor, {
                                                        let path = jump_data.path.clone();
                                                        move |editor, _, cx| {
                                                            cx.stop_propagation();

                                                            editor.jump(
                                                                path.clone(),
                                                                jump_data.position,
                                                                jump_data.anchor,
                                                                jump_data.line_offset_from_top,
                                                                cx,
                                                            );
                                                        }
                                                    }))
                                                    .tooltip(move |cx| {
                                                        Tooltip::for_action(
                                                            format!(
                                                                "Jump to {}:L{}",
                                                                jump_data.path.path.display(),
                                                                jump_data.position.row + 1
                                                            ),
                                                            &OpenExcerpts,
                                                            cx,
                                                        )
                                                    })
                                                })
                                        }),
                                ),
                        )
                        .group("excerpt-jump-action")
                        .cursor_pointer()
                        .when_some(jump_data.clone(), |this, jump_data| {
                            this.on_click(cx.listener_for(&self.editor, {
                                let path = jump_data.path.clone();
                                move |editor, _, cx| {
                                    cx.stop_propagation();

                                    editor.jump(
                                        path.clone(),
                                        jump_data.position,
                                        jump_data.anchor,
                                        jump_data.line_offset_from_top,
                                        cx,
                                    );
                                }
                            }))
                            .tooltip(move |cx| {
                                Tooltip::for_action(
                                    format!(
                                        "Jump to {}:L{}",
                                        jump_data.path.path.display(),
                                        jump_data.position.row + 1
                                    ),
                                    &OpenExcerpts,
                                    cx,
                                )
                            })
                        })
                };
                element.into_any()
            }

            Block::ExcerptFooter { id, .. } => {
                let element = v_flex()
                    .id(("excerpt footer", EntityId::from(block_id)))
                    .size_full()
                    .child(
                        h_flex()
                            .justify_end()
                            .flex_none()
                            .w(gutter_dimensions.width
                                - (gutter_dimensions.left_padding + gutter_dimensions.margin))
                            .h_full()
                            .child(
                                ButtonLike::new("expand-icon")
                                    .style(ButtonStyle::Transparent)
                                    .child(
                                        svg()
                                            .path(IconName::ArrowDownFromLine.path())
                                            .size(IconSize::XSmall.rems())
                                            .text_color(cx.theme().colors().editor_line_number)
                                            .group("")
                                            .hover(|style| {
                                                style.text_color(
                                                    cx.theme().colors().editor_active_line_number,
                                                )
                                            }),
                                    )
                                    .on_click(cx.listener_for(&self.editor, {
                                        let id = *id;
                                        move |editor, _, cx| {
                                            editor.expand_excerpt(
                                                id,
                                                multi_buffer::ExpandExcerptDirection::Down,
                                                cx,
                                            );
                                        }
                                    }))
                                    .tooltip({
                                        move |cx| {
                                            Tooltip::for_action(
                                                "Expand Excerpt",
                                                &ExpandExcerpts { lines: 0 },
                                                cx,
                                            )
                                        }
                                    }),
                            ),
                    );
                element.into_any()
            }
        };

        let size = element.layout_as_root(available_space, cx);
        (element, size)
    }

    #[allow(clippy::too_many_arguments)]
    fn render_blocks(
        &self,
        rows: Range<DisplayRow>,
        snapshot: &EditorSnapshot,
        hitbox: &Hitbox,
        text_hitbox: &Hitbox,
        scroll_width: &mut Pixels,
        gutter_dimensions: &GutterDimensions,
        em_width: Pixels,
        text_x: Pixels,
        line_height: Pixels,
        line_layouts: &[LineWithInvisibles],
        cx: &mut WindowContext,
    ) -> Vec<BlockLayout> {
        let (fixed_blocks, non_fixed_blocks) = snapshot
            .blocks_in_range(rows.clone())
            .partition::<Vec<_>, _>(|(_, block)| block.style() == BlockStyle::Fixed);

        let mut focused_block = self
            .editor
            .update(cx, |editor, _| editor.take_focused_block());
        let mut fixed_block_max_width = Pixels::ZERO;
        let mut blocks = Vec::new();
        for (row, block) in fixed_blocks {
            let available_space = size(
                AvailableSpace::MinContent,
                AvailableSpace::Definite(block.height() as f32 * line_height),
            );
            let block_id = block.id();

            if focused_block.as_ref().map_or(false, |b| b.id == block_id) {
                focused_block = None;
            }

            let (element, element_size) = self.render_block(
                block,
                available_space,
                block_id,
                row,
                snapshot,
                text_x,
                &rows,
                line_layouts,
                gutter_dimensions,
                line_height,
                em_width,
                text_hitbox,
                scroll_width,
                cx,
            );
            fixed_block_max_width = fixed_block_max_width.max(element_size.width + em_width);
            blocks.push(BlockLayout {
                id: block_id,
                row,
                element,
                available_space,
                style: BlockStyle::Fixed,
            });
        }
        for (row, block) in non_fixed_blocks {
            let style = block.style();
            let width = match style {
                BlockStyle::Sticky => hitbox.size.width,
                BlockStyle::Flex => hitbox
                    .size
                    .width
                    .max(fixed_block_max_width)
                    .max(gutter_dimensions.width + *scroll_width),
                BlockStyle::Fixed => unreachable!(),
            };
            let available_space = size(
                AvailableSpace::Definite(width),
                AvailableSpace::Definite(block.height() as f32 * line_height),
            );
            let block_id = block.id();

            if focused_block.as_ref().map_or(false, |b| b.id == block_id) {
                focused_block = None;
            }

            let (element, _) = self.render_block(
                block,
                available_space,
                block_id,
                row,
                snapshot,
                text_x,
                &rows,
                line_layouts,
                gutter_dimensions,
                line_height,
                em_width,
                text_hitbox,
                scroll_width,
                cx,
            );
            blocks.push(BlockLayout {
                id: block_id,
                row,
                element,
                available_space,
                style,
            });
        }

        if let Some(focused_block) = focused_block {
            if let Some(focus_handle) = focused_block.focus_handle.upgrade() {
                if focus_handle.is_focused(cx) {
                    if let Some(block) = snapshot.block_for_id(focused_block.id) {
                        let style = block.style();
                        let width = match style {
                            BlockStyle::Fixed => AvailableSpace::MinContent,
                            BlockStyle::Flex => AvailableSpace::Definite(
                                hitbox
                                    .size
                                    .width
                                    .max(fixed_block_max_width)
                                    .max(gutter_dimensions.width + *scroll_width),
                            ),
                            BlockStyle::Sticky => AvailableSpace::Definite(hitbox.size.width),
                        };
                        let available_space = size(
                            width,
                            AvailableSpace::Definite(block.height() as f32 * line_height),
                        );

                        let (element, _) = self.render_block(
                            &block,
                            available_space,
                            focused_block.id,
                            rows.end,
                            snapshot,
                            text_x,
                            &rows,
                            line_layouts,
                            gutter_dimensions,
                            line_height,
                            em_width,
                            text_hitbox,
                            scroll_width,
                            cx,
                        );

                        blocks.push(BlockLayout {
                            id: block.id(),
                            row: rows.end,
                            element,
                            available_space,
                            style,
                        });
                    }
                }
            }
        }

        *scroll_width = (*scroll_width).max(fixed_block_max_width - gutter_dimensions.width);
        blocks
    }

    fn layout_blocks(
        &self,
        blocks: &mut Vec<BlockLayout>,
        hitbox: &Hitbox,
        line_height: Pixels,
        scroll_pixel_position: gpui::Point<Pixels>,
        cx: &mut WindowContext,
    ) {
        for block in blocks {
            let mut origin = hitbox.origin
                + point(
                    Pixels::ZERO,
                    block.row.as_f32() * line_height - scroll_pixel_position.y,
                );
            if !matches!(block.style, BlockStyle::Sticky) {
                origin += point(-scroll_pixel_position.x, Pixels::ZERO);
            }

            let focus_handle = block
                .element
                .prepaint_as_root(origin, block.available_space, cx);

            if let Some(focus_handle) = focus_handle {
                self.editor.update(cx, |editor, _cx| {
                    editor.set_focused_block(FocusedBlock {
                        id: block.id,
                        focus_handle: focus_handle.downgrade(),
                    });
                });
            }
        }
    }

    #[allow(clippy::too_many_arguments)]
    fn layout_context_menu(
        &self,
        line_height: Pixels,
        hitbox: &Hitbox,
        text_hitbox: &Hitbox,
        content_origin: gpui::Point<Pixels>,
        start_row: DisplayRow,
        scroll_pixel_position: gpui::Point<Pixels>,
        line_layouts: &[LineWithInvisibles],
        newest_selection_head: DisplayPoint,
        gutter_overshoot: Pixels,
        cx: &mut WindowContext,
    ) -> bool {
        let max_height = cmp::min(
            12. * line_height,
            cmp::max(3. * line_height, (hitbox.size.height - line_height) / 2.),
        );
        let Some((position, mut context_menu)) = self.editor.update(cx, |editor, cx| {
            if editor.context_menu_visible() {
                editor.render_context_menu(newest_selection_head, &self.style, max_height, cx)
            } else {
                None
            }
        }) else {
            return false;
        };

        let context_menu_size = context_menu.layout_as_root(AvailableSpace::min_size(), cx);

        let (x, y) = match position {
            crate::ContextMenuOrigin::EditorPoint(point) => {
                let cursor_row_layout = &line_layouts[point.row().minus(start_row) as usize];
                let x = cursor_row_layout.x_for_index(point.column() as usize)
                    - scroll_pixel_position.x;
                let y = point.row().next_row().as_f32() * line_height - scroll_pixel_position.y;
                (x, y)
            }
            crate::ContextMenuOrigin::GutterIndicator(row) => {
                // Context menu was spawned via a click on a gutter. Ensure it's a bit closer to the indicator than just a plain first column of the
                // text field.
                let x = -gutter_overshoot;
                let y = row.next_row().as_f32() * line_height - scroll_pixel_position.y;
                (x, y)
            }
        };

        let mut list_origin = content_origin + point(x, y);
        let list_width = context_menu_size.width;
        let list_height = context_menu_size.height;

        // Snap the right edge of the list to the right edge of the window if
        // its horizontal bounds overflow.
        if list_origin.x + list_width > cx.viewport_size().width {
            list_origin.x = (cx.viewport_size().width - list_width).max(Pixels::ZERO);
        }

        if list_origin.y + list_height > text_hitbox.lower_right().y {
            list_origin.y -= line_height + list_height;
        }

        cx.defer_draw(context_menu, list_origin, 1);
        true
    }

    fn layout_mouse_context_menu(
        &self,
        editor_snapshot: &EditorSnapshot,
        visible_range: Range<DisplayRow>,
        cx: &mut WindowContext,
    ) -> Option<AnyElement> {
        let position = self.editor.update(cx, |editor, cx| {
            let visible_start_point = editor.display_to_pixel_point(
                DisplayPoint::new(visible_range.start, 0),
                editor_snapshot,
                cx,
            )?;
            let visible_end_point = editor.display_to_pixel_point(
                DisplayPoint::new(visible_range.end, 0),
                editor_snapshot,
                cx,
            )?;

            let mouse_context_menu = editor.mouse_context_menu.as_ref()?;
            let (source_display_point, position) = match mouse_context_menu.position {
                MenuPosition::PinnedToScreen(point) => (None, point),
                MenuPosition::PinnedToEditor {
                    source,
                    offset_x,
                    offset_y,
                } => {
                    let source_display_point = source.to_display_point(editor_snapshot);
                    let mut source_point = editor.to_pixel_point(source, editor_snapshot, cx)?;
                    source_point.x += offset_x;
                    source_point.y += offset_y;
                    (Some(source_display_point), source_point)
                }
            };

            let source_included = source_display_point.map_or(true, |source_display_point| {
                visible_range
                    .to_inclusive()
                    .contains(&source_display_point.row())
            });
            let position_included =
                visible_start_point.y <= position.y && position.y <= visible_end_point.y;
            if !source_included && !position_included {
                None
            } else {
                Some(position)
            }
        })?;

        let mut element = self.editor.update(cx, |editor, _| {
            let mouse_context_menu = editor.mouse_context_menu.as_ref()?;
            let context_menu = mouse_context_menu.context_menu.clone();

            Some(
                deferred(
                    anchored()
                        .position(position)
                        .child(context_menu)
                        .anchor(AnchorCorner::TopLeft)
                        .snap_to_window(),
                )
                .with_priority(1)
                .into_any(),
            )
        })?;

        element.prepaint_as_root(position, AvailableSpace::min_size(), cx);
        Some(element)
    }

    #[allow(clippy::too_many_arguments)]
    fn layout_hover_popovers(
        &self,
        snapshot: &EditorSnapshot,
        hitbox: &Hitbox,
        text_hitbox: &Hitbox,
        visible_display_row_range: Range<DisplayRow>,
        content_origin: gpui::Point<Pixels>,
        scroll_pixel_position: gpui::Point<Pixels>,
        line_layouts: &[LineWithInvisibles],
        line_height: Pixels,
        em_width: Pixels,
        cx: &mut WindowContext,
    ) {
        struct MeasuredHoverPopover {
            element: AnyElement,
            size: Size<Pixels>,
            horizontal_offset: Pixels,
        }

        let max_size = size(
            (120. * em_width) // Default size
                .min(hitbox.size.width / 2.) // Shrink to half of the editor width
                .max(MIN_POPOVER_CHARACTER_WIDTH * em_width), // Apply minimum width of 20 characters
            (16. * line_height) // Default size
                .min(hitbox.size.height / 2.) // Shrink to half of the editor height
                .max(MIN_POPOVER_LINE_HEIGHT * line_height), // Apply minimum height of 4 lines
        );

        let hover_popovers = self.editor.update(cx, |editor, cx| {
            editor.hover_state.render(
                &snapshot,
                &self.style,
                visible_display_row_range.clone(),
                max_size,
                editor.workspace.as_ref().map(|(w, _)| w.clone()),
                cx,
            )
        });
        let Some((position, hover_popovers)) = hover_popovers else {
            return;
        };

        // This is safe because we check on layout whether the required row is available
        let hovered_row_layout =
            &line_layouts[position.row().minus(visible_display_row_range.start) as usize];

        // Compute Hovered Point
        let x =
            hovered_row_layout.x_for_index(position.column() as usize) - scroll_pixel_position.x;
        let y = position.row().as_f32() * line_height - scroll_pixel_position.y;
        let hovered_point = content_origin + point(x, y);

        let mut overall_height = Pixels::ZERO;
        let mut measured_hover_popovers = Vec::new();
        for mut hover_popover in hover_popovers {
            let size = hover_popover.layout_as_root(AvailableSpace::min_size(), cx);
            let horizontal_offset =
                (text_hitbox.upper_right().x - (hovered_point.x + size.width)).min(Pixels::ZERO);

            overall_height += HOVER_POPOVER_GAP + size.height;

            measured_hover_popovers.push(MeasuredHoverPopover {
                element: hover_popover,
                size,
                horizontal_offset,
            });
        }
        overall_height += HOVER_POPOVER_GAP;

        fn draw_occluder(width: Pixels, origin: gpui::Point<Pixels>, cx: &mut WindowContext) {
            let mut occlusion = div()
                .size_full()
                .occlude()
                .on_mouse_move(|_, cx| cx.stop_propagation())
                .into_any_element();
            occlusion.layout_as_root(size(width, HOVER_POPOVER_GAP).into(), cx);
            cx.defer_draw(occlusion, origin, 2);
        }

        if hovered_point.y > overall_height {
            // There is enough space above. Render popovers above the hovered point
            let mut current_y = hovered_point.y;
            for (position, popover) in measured_hover_popovers.into_iter().with_position() {
                let size = popover.size;
                let popover_origin = point(
                    hovered_point.x + popover.horizontal_offset,
                    current_y - size.height,
                );

                cx.defer_draw(popover.element, popover_origin, 2);
                if position != itertools::Position::Last {
                    let origin = point(popover_origin.x, popover_origin.y - HOVER_POPOVER_GAP);
                    draw_occluder(size.width, origin, cx);
                }

                current_y = popover_origin.y - HOVER_POPOVER_GAP;
            }
        } else {
            // There is not enough space above. Render popovers below the hovered point
            let mut current_y = hovered_point.y + line_height;
            for (position, popover) in measured_hover_popovers.into_iter().with_position() {
                let size = popover.size;
                let popover_origin = point(hovered_point.x + popover.horizontal_offset, current_y);

                cx.defer_draw(popover.element, popover_origin, 2);
                if position != itertools::Position::Last {
                    let origin = point(popover_origin.x, popover_origin.y + size.height);
                    draw_occluder(size.width, origin, cx);
                }

                current_y = popover_origin.y + size.height + HOVER_POPOVER_GAP;
            }
        }
    }

    #[allow(clippy::too_many_arguments)]
    fn layout_signature_help(
        &self,
        hitbox: &Hitbox,
        content_origin: gpui::Point<Pixels>,
        scroll_pixel_position: gpui::Point<Pixels>,
        newest_selection_head: Option<DisplayPoint>,
        start_row: DisplayRow,
        line_layouts: &[LineWithInvisibles],
        line_height: Pixels,
        em_width: Pixels,
        cx: &mut WindowContext,
    ) {
        if !self.editor.focus_handle(cx).is_focused(cx) {
            return;
        }
        let Some(newest_selection_head) = newest_selection_head else {
            return;
        };
        let selection_row = newest_selection_head.row();
        if selection_row < start_row {
            return;
        }
        let Some(cursor_row_layout) = line_layouts.get(selection_row.minus(start_row) as usize)
        else {
            return;
        };

        let start_x = cursor_row_layout.x_for_index(newest_selection_head.column() as usize)
            - scroll_pixel_position.x
            + content_origin.x;
        let start_y =
            selection_row.as_f32() * line_height + content_origin.y - scroll_pixel_position.y;

        let max_size = size(
            (120. * em_width) // Default size
                .min(hitbox.size.width / 2.) // Shrink to half of the editor width
                .max(MIN_POPOVER_CHARACTER_WIDTH * em_width), // Apply minimum width of 20 characters
            (16. * line_height) // Default size
                .min(hitbox.size.height / 2.) // Shrink to half of the editor height
                .max(MIN_POPOVER_LINE_HEIGHT * line_height), // Apply minimum height of 4 lines
        );

        let maybe_element = self.editor.update(cx, |editor, cx| {
            if let Some(popover) = editor.signature_help_state.popover_mut() {
                let element = popover.render(
                    &self.style,
                    max_size,
                    editor.workspace.as_ref().map(|(w, _)| w.clone()),
                    cx,
                );
                Some(element)
            } else {
                None
            }
        });
        if let Some(mut element) = maybe_element {
            let window_size = cx.viewport_size();
            let size = element.layout_as_root(Size::<AvailableSpace>::default(), cx);
            let mut point = point(start_x, start_y - size.height);

            // Adjusting to ensure the popover does not overflow in the X-axis direction.
            if point.x + size.width >= window_size.width {
                point.x = window_size.width - size.width;
            }

            cx.defer_draw(element, point, 1)
        }
    }

    fn paint_background(&self, layout: &EditorLayout, cx: &mut WindowContext) {
        cx.paint_layer(layout.hitbox.bounds, |cx| {
            let scroll_top = layout.position_map.snapshot.scroll_position().y;
            let gutter_bg = cx.theme().colors().editor_gutter_background;
            cx.paint_quad(fill(layout.gutter_hitbox.bounds, gutter_bg));
            cx.paint_quad(fill(layout.text_hitbox.bounds, self.style.background));

            if let EditorMode::Full = layout.mode {
                let mut active_rows = layout.active_rows.iter().peekable();
                while let Some((start_row, contains_non_empty_selection)) = active_rows.next() {
                    let mut end_row = start_row.0;
                    while active_rows
                        .peek()
                        .map_or(false, |(active_row, has_selection)| {
                            active_row.0 == end_row + 1
                                && *has_selection == contains_non_empty_selection
                        })
                    {
                        active_rows.next().unwrap();
                        end_row += 1;
                    }

                    if !contains_non_empty_selection {
                        let highlight_h_range =
                            match layout.position_map.snapshot.current_line_highlight {
                                CurrentLineHighlight::Gutter => Some(Range {
                                    start: layout.hitbox.left(),
                                    end: layout.gutter_hitbox.right(),
                                }),
                                CurrentLineHighlight::Line => Some(Range {
                                    start: layout.text_hitbox.bounds.left(),
                                    end: layout.text_hitbox.bounds.right(),
                                }),
                                CurrentLineHighlight::All => Some(Range {
                                    start: layout.hitbox.left(),
                                    end: layout.hitbox.right(),
                                }),
                                CurrentLineHighlight::None => None,
                            };
                        if let Some(range) = highlight_h_range {
                            let active_line_bg = cx.theme().colors().editor_active_line_background;
                            let bounds = Bounds {
                                origin: point(
                                    range.start,
                                    layout.hitbox.origin.y
                                        + (start_row.as_f32() - scroll_top)
                                            * layout.position_map.line_height,
                                ),
                                size: size(
                                    range.end - range.start,
                                    layout.position_map.line_height
                                        * (end_row - start_row.0 + 1) as f32,
                                ),
                            };
                            cx.paint_quad(fill(bounds, active_line_bg));
                        }
                    }
                }

                let mut paint_highlight =
                    |highlight_row_start: DisplayRow, highlight_row_end: DisplayRow, color| {
                        let origin = point(
                            layout.hitbox.origin.x,
                            layout.hitbox.origin.y
                                + (highlight_row_start.as_f32() - scroll_top)
                                    * layout.position_map.line_height,
                        );
                        let size = size(
                            layout.hitbox.size.width,
                            layout.position_map.line_height
                                * highlight_row_end.next_row().minus(highlight_row_start) as f32,
                        );
                        cx.paint_quad(fill(Bounds { origin, size }, color));
                    };

                let mut current_paint: Option<(Hsla, Range<DisplayRow>)> = None;
                for (&new_row, &new_color) in &layout.highlighted_rows {
                    match &mut current_paint {
                        Some((current_color, current_range)) => {
                            let current_color = *current_color;
                            let new_range_started = current_color != new_color
                                || current_range.end.next_row() != new_row;
                            if new_range_started {
                                paint_highlight(
                                    current_range.start,
                                    current_range.end,
                                    current_color,
                                );
                                current_paint = Some((new_color, new_row..new_row));
                                continue;
                            } else {
                                current_range.end = current_range.end.next_row();
                            }
                        }
                        None => current_paint = Some((new_color, new_row..new_row)),
                    };
                }
                if let Some((color, range)) = current_paint {
                    paint_highlight(range.start, range.end, color);
                }

                let scroll_left =
                    layout.position_map.snapshot.scroll_position().x * layout.position_map.em_width;

                for (wrap_position, active) in layout.wrap_guides.iter() {
                    let x = (layout.text_hitbox.origin.x
                        + *wrap_position
                        + layout.position_map.em_width / 2.)
                        - scroll_left;

                    let show_scrollbars = layout
                        .scrollbar_layout
                        .as_ref()
                        .map_or(false, |scrollbar| scrollbar.visible);
                    if x < layout.text_hitbox.origin.x
                        || (show_scrollbars && x > self.scrollbar_left(&layout.hitbox.bounds))
                    {
                        continue;
                    }

                    let color = if *active {
                        cx.theme().colors().editor_active_wrap_guide
                    } else {
                        cx.theme().colors().editor_wrap_guide
                    };
                    cx.paint_quad(fill(
                        Bounds {
                            origin: point(x, layout.text_hitbox.origin.y),
                            size: size(px(1.), layout.text_hitbox.size.height),
                        },
                        color,
                    ));
                }
            }
        })
    }

    fn paint_indent_guides(&mut self, layout: &mut EditorLayout, cx: &mut WindowContext) {
        let Some(indent_guides) = &layout.indent_guides else {
            return;
        };

        let faded_color = |color: Hsla, alpha: f32| {
            let mut faded = color;
            faded.a = alpha;
            faded
        };

        for indent_guide in indent_guides {
            let indent_accent_colors = cx.theme().accents().color_for_index(indent_guide.depth);
            let settings = indent_guide.settings;

            // TODO fixed for now, expose them through themes later
            const INDENT_AWARE_ALPHA: f32 = 0.2;
            const INDENT_AWARE_ACTIVE_ALPHA: f32 = 0.4;
            const INDENT_AWARE_BACKGROUND_ALPHA: f32 = 0.1;
            const INDENT_AWARE_BACKGROUND_ACTIVE_ALPHA: f32 = 0.2;

            let line_color = match (settings.coloring, indent_guide.active) {
                (IndentGuideColoring::Disabled, _) => None,
                (IndentGuideColoring::Fixed, false) => {
                    Some(cx.theme().colors().editor_indent_guide)
                }
                (IndentGuideColoring::Fixed, true) => {
                    Some(cx.theme().colors().editor_indent_guide_active)
                }
                (IndentGuideColoring::IndentAware, false) => {
                    Some(faded_color(indent_accent_colors, INDENT_AWARE_ALPHA))
                }
                (IndentGuideColoring::IndentAware, true) => {
                    Some(faded_color(indent_accent_colors, INDENT_AWARE_ACTIVE_ALPHA))
                }
            };

            let background_color = match (settings.background_coloring, indent_guide.active) {
                (IndentGuideBackgroundColoring::Disabled, _) => None,
                (IndentGuideBackgroundColoring::IndentAware, false) => Some(faded_color(
                    indent_accent_colors,
                    INDENT_AWARE_BACKGROUND_ALPHA,
                )),
                (IndentGuideBackgroundColoring::IndentAware, true) => Some(faded_color(
                    indent_accent_colors,
                    INDENT_AWARE_BACKGROUND_ACTIVE_ALPHA,
                )),
            };

            let requested_line_width = if indent_guide.active {
                settings.active_line_width
            } else {
                settings.line_width
            }
            .clamp(1, 10);
            let mut line_indicator_width = 0.;
            if let Some(color) = line_color {
                cx.paint_quad(fill(
                    Bounds {
                        origin: indent_guide.origin,
                        size: size(px(requested_line_width as f32), indent_guide.length),
                    },
                    color,
                ));
                line_indicator_width = requested_line_width as f32;
            }

            if let Some(color) = background_color {
                let width = indent_guide.single_indent_width - px(line_indicator_width);
                cx.paint_quad(fill(
                    Bounds {
                        origin: point(
                            indent_guide.origin.x + px(line_indicator_width),
                            indent_guide.origin.y,
                        ),
                        size: size(width, indent_guide.length),
                    },
                    color,
                ));
            }
        }
    }

    fn paint_line_numbers(&mut self, layout: &mut EditorLayout, cx: &mut WindowContext) {
        let line_height = layout.position_map.line_height;
        let scroll_position = layout.position_map.snapshot.scroll_position();
        let scroll_top = scroll_position.y * line_height;

        cx.set_cursor_style(CursorStyle::Arrow, &layout.gutter_hitbox);

        for (ix, line) in layout.line_numbers.iter().enumerate() {
            if let Some(line) = line {
                let line_origin = layout.gutter_hitbox.origin
                    + point(
                        layout.gutter_hitbox.size.width
                            - line.width
                            - layout.gutter_dimensions.right_padding,
                        ix as f32 * line_height - (scroll_top % line_height),
                    );

                line.paint(line_origin, line_height, cx).log_err();
            }
        }
    }

    fn paint_diff_hunks(layout: &mut EditorLayout, cx: &mut WindowContext) {
        if layout.display_hunks.is_empty() {
            return;
        }

        let line_height = layout.position_map.line_height;
        cx.paint_layer(layout.gutter_hitbox.bounds, |cx| {
            for (hunk, hitbox) in &layout.display_hunks {
                let hunk_to_paint = match hunk {
                    DisplayDiffHunk::Folded { .. } => {
                        let hunk_bounds = Self::diff_hunk_bounds(
                            &layout.position_map.snapshot,
                            line_height,
                            layout.gutter_hitbox.bounds,
                            &hunk,
                        );
                        Some((
                            hunk_bounds,
                            cx.theme().status().modified,
                            Corners::all(1. * line_height),
                        ))
                    }
                    DisplayDiffHunk::Unfolded { status, .. } => {
                        hitbox.as_ref().map(|hunk_hitbox| match status {
                            DiffHunkStatus::Added => (
                                hunk_hitbox.bounds,
                                cx.theme().status().created,
                                Corners::all(0.05 * line_height),
                            ),
                            DiffHunkStatus::Modified => (
                                hunk_hitbox.bounds,
                                cx.theme().status().modified,
                                Corners::all(0.05 * line_height),
                            ),
                            DiffHunkStatus::Removed => (
                                Bounds::new(
                                    point(
                                        hunk_hitbox.origin.x - hunk_hitbox.size.width,
                                        hunk_hitbox.origin.y,
                                    ),
                                    size(hunk_hitbox.size.width * px(2.), hunk_hitbox.size.height),
                                ),
                                cx.theme().status().deleted,
                                Corners::all(1. * line_height),
                            ),
                        })
                    }
                };

                if let Some((hunk_bounds, background_color, corner_radii)) = hunk_to_paint {
                    cx.paint_quad(quad(
                        hunk_bounds,
                        corner_radii,
                        background_color,
                        Edges::default(),
                        transparent_black(),
                    ));
                }
            }
        });
    }

    pub(super) fn diff_hunk_bounds(
        snapshot: &EditorSnapshot,
        line_height: Pixels,
        gutter_bounds: Bounds<Pixels>,
        hunk: &DisplayDiffHunk,
    ) -> Bounds<Pixels> {
        let scroll_position = snapshot.scroll_position();
        let scroll_top = scroll_position.y * line_height;

        match hunk {
            DisplayDiffHunk::Folded { display_row, .. } => {
                let start_y = display_row.as_f32() * line_height - scroll_top;
                let end_y = start_y + line_height;

                let width = 0.275 * line_height;
                let highlight_origin = gutter_bounds.origin + point(px(0.), start_y);
                let highlight_size = size(width, end_y - start_y);
                Bounds::new(highlight_origin, highlight_size)
            }
            DisplayDiffHunk::Unfolded {
                display_row_range,
                status,
                ..
            } => match status {
                DiffHunkStatus::Added | DiffHunkStatus::Modified => {
                    let start_row = display_row_range.start;
                    let end_row = display_row_range.end;
                    // If we're in a multibuffer, row range span might include an
                    // excerpt header, so if we were to draw the marker straight away,
                    // the hunk might include the rows of that header.
                    // Making the range inclusive doesn't quite cut it, as we rely on the exclusivity for the soft wrap.
                    // Instead, we simply check whether the range we're dealing with includes
                    // any excerpt headers and if so, we stop painting the diff hunk on the first row of that header.
                    let end_row_in_current_excerpt = snapshot
                        .blocks_in_range(start_row..end_row)
                        .find_map(|(start_row, block)| {
                            if matches!(block, Block::ExcerptHeader { .. }) {
                                Some(start_row)
                            } else {
                                None
                            }
                        })
                        .unwrap_or(end_row);

                    let start_y = start_row.as_f32() * line_height - scroll_top;
                    let end_y = end_row_in_current_excerpt.as_f32() * line_height - scroll_top;

                    let width = 0.275 * line_height;
                    let highlight_origin = gutter_bounds.origin + point(px(0.), start_y);
                    let highlight_size = size(width, end_y - start_y);
                    Bounds::new(highlight_origin, highlight_size)
                }
                DiffHunkStatus::Removed => {
                    let row = display_row_range.start;

                    let offset = line_height / 2.;
                    let start_y = row.as_f32() * line_height - offset - scroll_top;
                    let end_y = start_y + line_height;

                    let width = 0.35 * line_height;
                    let highlight_origin = gutter_bounds.origin + point(px(0.), start_y);
                    let highlight_size = size(width, end_y - start_y);
                    Bounds::new(highlight_origin, highlight_size)
                }
            },
        }
    }

    fn paint_gutter_indicators(&self, layout: &mut EditorLayout, cx: &mut WindowContext) {
        cx.paint_layer(layout.gutter_hitbox.bounds, |cx| {
            cx.with_element_namespace("gutter_fold_toggles", |cx| {
                for fold_indicator in layout.gutter_fold_toggles.iter_mut().flatten() {
                    fold_indicator.paint(cx);
                }
            });

            for breakpoint in layout.breakpoints.iter_mut() {
                breakpoint.paint(cx);
            }
            for test_indicator in layout.test_indicators.iter_mut() {
                test_indicator.paint(cx);
            }
            for close_indicator in layout.close_indicators.iter_mut() {
                close_indicator.paint(cx);
            }

            if let Some(indicator) = layout.code_actions_indicator.as_mut() {
                indicator.paint(cx);
            }
        });
    }

    fn paint_gutter_highlights(&self, layout: &mut EditorLayout, cx: &mut WindowContext) {
        for (_, hunk_hitbox) in &layout.display_hunks {
            if let Some(hunk_hitbox) = hunk_hitbox {
                cx.set_cursor_style(CursorStyle::PointingHand, hunk_hitbox);
            }
        }

        let show_git_gutter = layout
            .position_map
            .snapshot
            .show_git_diff_gutter
            .unwrap_or_else(|| {
                matches!(
                    ProjectSettings::get_global(cx).git.git_gutter,
                    Some(GitGutterSetting::TrackedFiles)
                )
            });
        if show_git_gutter {
            Self::paint_diff_hunks(layout, cx)
        }

        let highlight_width = 0.275 * layout.position_map.line_height;
        let highlight_corner_radii = Corners::all(0.05 * layout.position_map.line_height);
        cx.paint_layer(layout.gutter_hitbox.bounds, |cx| {
            for (range, color) in &layout.highlighted_gutter_ranges {
                let start_row = if range.start.row() < layout.visible_display_row_range.start {
                    layout.visible_display_row_range.start - DisplayRow(1)
                } else {
                    range.start.row()
                };
                let end_row = if range.end.row() > layout.visible_display_row_range.end {
                    layout.visible_display_row_range.end + DisplayRow(1)
                } else {
                    range.end.row()
                };

                let start_y = layout.gutter_hitbox.top()
                    + start_row.0 as f32 * layout.position_map.line_height
                    - layout.position_map.scroll_pixel_position.y;
                let end_y = layout.gutter_hitbox.top()
                    + (end_row.0 + 1) as f32 * layout.position_map.line_height
                    - layout.position_map.scroll_pixel_position.y;
                let bounds = Bounds::from_corners(
                    point(layout.gutter_hitbox.left(), start_y),
                    point(layout.gutter_hitbox.left() + highlight_width, end_y),
                );
                cx.paint_quad(fill(bounds, *color).corner_radii(highlight_corner_radii));
            }
        });
    }

    fn paint_blamed_display_rows(&self, layout: &mut EditorLayout, cx: &mut WindowContext) {
        let Some(blamed_display_rows) = layout.blamed_display_rows.take() else {
            return;
        };

        cx.paint_layer(layout.gutter_hitbox.bounds, |cx| {
            for mut blame_element in blamed_display_rows.into_iter() {
                blame_element.paint(cx);
            }
        })
    }

    fn paint_text(&mut self, layout: &mut EditorLayout, cx: &mut WindowContext) {
        cx.with_content_mask(
            Some(ContentMask {
                bounds: layout.text_hitbox.bounds,
            }),
            |cx| {
                let cursor_style = if self
                    .editor
                    .read(cx)
                    .hovered_link_state
                    .as_ref()
                    .is_some_and(|hovered_link_state| !hovered_link_state.links.is_empty())
                {
                    CursorStyle::PointingHand
                } else {
                    CursorStyle::IBeam
                };
                cx.set_cursor_style(cursor_style, &layout.text_hitbox);

                let invisible_display_ranges = self.paint_highlights(layout, cx);
                self.paint_lines(&invisible_display_ranges, layout, cx);
                self.paint_redactions(layout, cx);
                self.paint_cursors(layout, cx);
                self.paint_inline_blame(layout, cx);
                cx.with_element_namespace("crease_trailers", |cx| {
                    for trailer in layout.crease_trailers.iter_mut().flatten() {
                        trailer.element.paint(cx);
                    }
                });
            },
        )
    }

    fn paint_highlights(
        &mut self,
        layout: &mut EditorLayout,
        cx: &mut WindowContext,
    ) -> SmallVec<[Range<DisplayPoint>; 32]> {
        cx.paint_layer(layout.text_hitbox.bounds, |cx| {
            let mut invisible_display_ranges = SmallVec::<[Range<DisplayPoint>; 32]>::new();
            let line_end_overshoot = 0.15 * layout.position_map.line_height;
            for (range, color) in &layout.highlighted_ranges {
                self.paint_highlighted_range(
                    range.clone(),
                    *color,
                    Pixels::ZERO,
                    line_end_overshoot,
                    layout,
                    cx,
                );
            }

            let corner_radius = 0.15 * layout.position_map.line_height;

            for (player_color, selections) in &layout.selections {
                for selection in selections.into_iter() {
                    self.paint_highlighted_range(
                        selection.range.clone(),
                        player_color.selection,
                        corner_radius,
                        corner_radius * 2.,
                        layout,
                        cx,
                    );

                    if selection.is_local && !selection.range.is_empty() {
                        invisible_display_ranges.push(selection.range.clone());
                    }
                }
            }
            invisible_display_ranges
        })
    }

    fn paint_lines(
        &mut self,
        invisible_display_ranges: &[Range<DisplayPoint>],
        layout: &mut EditorLayout,
        cx: &mut WindowContext,
    ) {
        let whitespace_setting = self
            .editor
            .read(cx)
            .buffer
            .read(cx)
            .settings_at(0, cx)
            .show_whitespaces;

        for (ix, line_with_invisibles) in layout.position_map.line_layouts.iter().enumerate() {
            let row = DisplayRow(layout.visible_display_row_range.start.0 + ix as u32);
            line_with_invisibles.draw(
                layout,
                row,
                layout.content_origin,
                whitespace_setting,
                invisible_display_ranges,
                cx,
            )
        }

        for line_element in &mut layout.line_elements {
            line_element.paint(cx);
        }
    }

    fn paint_redactions(&mut self, layout: &EditorLayout, cx: &mut WindowContext) {
        if layout.redacted_ranges.is_empty() {
            return;
        }

        let line_end_overshoot = layout.line_end_overshoot();

        // A softer than perfect black
        let redaction_color = gpui::rgb(0x0e1111);

        cx.paint_layer(layout.text_hitbox.bounds, |cx| {
            for range in layout.redacted_ranges.iter() {
                self.paint_highlighted_range(
                    range.clone(),
                    redaction_color.into(),
                    Pixels::ZERO,
                    line_end_overshoot,
                    layout,
                    cx,
                );
            }
        });
    }

    fn paint_cursors(&mut self, layout: &mut EditorLayout, cx: &mut WindowContext) {
        for cursor in &mut layout.visible_cursors {
            cursor.paint(layout.content_origin, cx);
        }
    }

    fn paint_scrollbar(&mut self, layout: &mut EditorLayout, cx: &mut WindowContext) {
        let Some(scrollbar_layout) = layout.scrollbar_layout.as_ref() else {
            return;
        };

        let thumb_bounds = scrollbar_layout.thumb_bounds();
        if scrollbar_layout.visible {
            cx.paint_layer(scrollbar_layout.hitbox.bounds, |cx| {
                cx.paint_quad(quad(
                    scrollbar_layout.hitbox.bounds,
                    Corners::default(),
                    cx.theme().colors().scrollbar_track_background,
                    Edges {
                        top: Pixels::ZERO,
                        right: Pixels::ZERO,
                        bottom: Pixels::ZERO,
                        left: ScrollbarLayout::BORDER_WIDTH,
                    },
                    cx.theme().colors().scrollbar_track_border,
                ));

                let fast_markers =
                    self.collect_fast_scrollbar_markers(layout, scrollbar_layout, cx);
                // Refresh slow scrollbar markers in the background. Below, we paint whatever markers have already been computed.
                self.refresh_slow_scrollbar_markers(layout, scrollbar_layout, cx);

                let markers = self.editor.read(cx).scrollbar_marker_state.markers.clone();
                for marker in markers.iter().chain(&fast_markers) {
                    let mut marker = marker.clone();
                    marker.bounds.origin += scrollbar_layout.hitbox.origin;
                    cx.paint_quad(marker);
                }

                cx.paint_quad(quad(
                    thumb_bounds,
                    Corners::default(),
                    cx.theme().colors().scrollbar_thumb_background,
                    Edges {
                        top: Pixels::ZERO,
                        right: Pixels::ZERO,
                        bottom: Pixels::ZERO,
                        left: ScrollbarLayout::BORDER_WIDTH,
                    },
                    cx.theme().colors().scrollbar_thumb_border,
                ));
            });
        }

        cx.set_cursor_style(CursorStyle::Arrow, &scrollbar_layout.hitbox);

        let row_height = scrollbar_layout.row_height;
        let row_range = scrollbar_layout.visible_row_range.clone();

        cx.on_mouse_event({
            let editor = self.editor.clone();
            let hitbox = scrollbar_layout.hitbox.clone();
            let mut mouse_position = cx.mouse_position();
            move |event: &MouseMoveEvent, phase, cx| {
                if phase == DispatchPhase::Capture {
                    return;
                }

                editor.update(cx, |editor, cx| {
                    if event.pressed_button == Some(MouseButton::Left)
                        && editor.scroll_manager.is_dragging_scrollbar()
                    {
                        let y = mouse_position.y;
                        let new_y = event.position.y;
                        if (hitbox.top()..hitbox.bottom()).contains(&y) {
                            let mut position = editor.scroll_position(cx);
                            position.y += (new_y - y) / row_height;
                            if position.y < 0.0 {
                                position.y = 0.0;
                            }
                            editor.set_scroll_position(position, cx);
                        }

                        cx.stop_propagation();
                    } else {
                        editor.scroll_manager.set_is_dragging_scrollbar(false, cx);
                        if hitbox.is_hovered(cx) {
                            editor.scroll_manager.show_scrollbar(cx);
                        }
                    }
                    mouse_position = event.position;
                })
            }
        });

        if self.editor.read(cx).scroll_manager.is_dragging_scrollbar() {
            cx.on_mouse_event({
                let editor = self.editor.clone();
                move |_: &MouseUpEvent, phase, cx| {
                    if phase == DispatchPhase::Capture {
                        return;
                    }

                    editor.update(cx, |editor, cx| {
                        editor.scroll_manager.set_is_dragging_scrollbar(false, cx);
                        cx.stop_propagation();
                    });
                }
            });
        } else {
            cx.on_mouse_event({
                let editor = self.editor.clone();
                let hitbox = scrollbar_layout.hitbox.clone();
                move |event: &MouseDownEvent, phase, cx| {
                    if phase == DispatchPhase::Capture || !hitbox.is_hovered(cx) {
                        return;
                    }

                    editor.update(cx, |editor, cx| {
                        editor.scroll_manager.set_is_dragging_scrollbar(true, cx);

                        let y = event.position.y;
                        if y < thumb_bounds.top() || thumb_bounds.bottom() < y {
                            let center_row = ((y - hitbox.top()) / row_height).round() as u32;
                            let top_row = center_row
                                .saturating_sub((row_range.end - row_range.start) as u32 / 2);
                            let mut position = editor.scroll_position(cx);
                            position.y = top_row as f32;
                            editor.set_scroll_position(position, cx);
                        } else {
                            editor.scroll_manager.show_scrollbar(cx);
                        }

                        cx.stop_propagation();
                    });
                }
            });
        }
    }

    fn collect_fast_scrollbar_markers(
        &self,
        layout: &EditorLayout,
        scrollbar_layout: &ScrollbarLayout,
        cx: &mut WindowContext,
    ) -> Vec<PaintQuad> {
        const LIMIT: usize = 100;
        if !EditorSettings::get_global(cx).scrollbar.cursors || layout.cursors.len() > LIMIT {
            return vec![];
        }
        let cursor_ranges = layout
            .cursors
            .iter()
            .map(|(point, color)| ColoredRange {
                start: point.row(),
                end: point.row(),
                color: *color,
            })
            .collect_vec();
        scrollbar_layout.marker_quads_for_ranges(cursor_ranges, None)
    }

    fn refresh_slow_scrollbar_markers(
        &self,
        layout: &EditorLayout,
        scrollbar_layout: &ScrollbarLayout,
        cx: &mut WindowContext,
    ) {
        self.editor.update(cx, |editor, cx| {
            if !editor.is_singleton(cx)
                || !editor
                    .scrollbar_marker_state
                    .should_refresh(scrollbar_layout.hitbox.size)
            {
                return;
            }

            let scrollbar_layout = scrollbar_layout.clone();
            let background_highlights = editor.background_highlights.clone();
            let snapshot = layout.position_map.snapshot.clone();
            let theme = cx.theme().clone();
            let scrollbar_settings = EditorSettings::get_global(cx).scrollbar;

            editor.scrollbar_marker_state.dirty = false;
            editor.scrollbar_marker_state.pending_refresh =
                Some(cx.spawn(|editor, mut cx| async move {
                    let scrollbar_size = scrollbar_layout.hitbox.size;
                    let scrollbar_markers = cx
                        .background_executor()
                        .spawn(async move {
                            let max_point = snapshot.display_snapshot.buffer_snapshot.max_point();
                            let mut marker_quads = Vec::new();
                            if scrollbar_settings.git_diff {
                                let marker_row_ranges = snapshot
                                    .buffer_snapshot
                                    .git_diff_hunks_in_range(
                                        MultiBufferRow::MIN..MultiBufferRow::MAX,
                                    )
                                    .map(|hunk| {
                                        let start_display_row =
                                            MultiBufferPoint::new(hunk.associated_range.start.0, 0)
                                                .to_display_point(&snapshot.display_snapshot)
                                                .row();
                                        let mut end_display_row =
                                            MultiBufferPoint::new(hunk.associated_range.end.0, 0)
                                                .to_display_point(&snapshot.display_snapshot)
                                                .row();
                                        if end_display_row != start_display_row {
                                            end_display_row.0 -= 1;
                                        }
                                        let color = match hunk_status(&hunk) {
                                            DiffHunkStatus::Added => theme.status().created,
                                            DiffHunkStatus::Modified => theme.status().modified,
                                            DiffHunkStatus::Removed => theme.status().deleted,
                                        };
                                        ColoredRange {
                                            start: start_display_row,
                                            end: end_display_row,
                                            color,
                                        }
                                    });

                                marker_quads.extend(
                                    scrollbar_layout
                                        .marker_quads_for_ranges(marker_row_ranges, Some(0)),
                                );
                            }

                            for (background_highlight_id, (_, background_ranges)) in
                                background_highlights.iter()
                            {
                                let is_search_highlights = *background_highlight_id
                                    == TypeId::of::<BufferSearchHighlights>();
                                let is_symbol_occurrences = *background_highlight_id
                                    == TypeId::of::<DocumentHighlightRead>()
                                    || *background_highlight_id
                                        == TypeId::of::<DocumentHighlightWrite>();
                                if (is_search_highlights && scrollbar_settings.search_results)
                                    || (is_symbol_occurrences && scrollbar_settings.selected_symbol)
                                {
                                    let mut color = theme.status().info;
                                    if is_symbol_occurrences {
                                        color.fade_out(0.5);
                                    }
                                    let marker_row_ranges =
                                        background_ranges.into_iter().map(|range| {
                                            let display_start = range
                                                .start
                                                .to_display_point(&snapshot.display_snapshot);
                                            let display_end = range
                                                .end
                                                .to_display_point(&snapshot.display_snapshot);
                                            ColoredRange {
                                                start: display_start.row(),
                                                end: display_end.row(),
                                                color,
                                            }
                                        });
                                    marker_quads.extend(
                                        scrollbar_layout
                                            .marker_quads_for_ranges(marker_row_ranges, Some(1)),
                                    );
                                }
                            }

                            if scrollbar_settings.diagnostics {
                                let diagnostics = snapshot
                                    .buffer_snapshot
                                    .diagnostics_in_range::<_, Point>(
                                        Point::zero()..max_point,
                                        false,
                                    )
                                    // We want to sort by severity, in order to paint the most severe diagnostics last.
                                    .sorted_by_key(|diagnostic| {
                                        std::cmp::Reverse(diagnostic.diagnostic.severity)
                                    });

                                let marker_row_ranges = diagnostics.into_iter().map(|diagnostic| {
                                    let start_display = diagnostic
                                        .range
                                        .start
                                        .to_display_point(&snapshot.display_snapshot);
                                    let end_display = diagnostic
                                        .range
                                        .end
                                        .to_display_point(&snapshot.display_snapshot);
                                    let color = match diagnostic.diagnostic.severity {
                                        DiagnosticSeverity::ERROR => theme.status().error,
                                        DiagnosticSeverity::WARNING => theme.status().warning,
                                        DiagnosticSeverity::INFORMATION => theme.status().info,
                                        _ => theme.status().hint,
                                    };
                                    ColoredRange {
                                        start: start_display.row(),
                                        end: end_display.row(),
                                        color,
                                    }
                                });
                                marker_quads.extend(
                                    scrollbar_layout
                                        .marker_quads_for_ranges(marker_row_ranges, Some(2)),
                                );
                            }

                            Arc::from(marker_quads)
                        })
                        .await;

                    editor.update(&mut cx, |editor, cx| {
                        editor.scrollbar_marker_state.markers = scrollbar_markers;
                        editor.scrollbar_marker_state.scrollbar_size = scrollbar_size;
                        editor.scrollbar_marker_state.pending_refresh = None;
                        cx.notify();
                    })?;

                    Ok(())
                }));
        });
    }

    #[allow(clippy::too_many_arguments)]
    fn paint_highlighted_range(
        &self,
        range: Range<DisplayPoint>,
        color: Hsla,
        corner_radius: Pixels,
        line_end_overshoot: Pixels,
        layout: &EditorLayout,
        cx: &mut WindowContext,
    ) {
        let start_row = layout.visible_display_row_range.start;
        let end_row = layout.visible_display_row_range.end;
        if range.start != range.end {
            let row_range = if range.end.column() == 0 {
                cmp::max(range.start.row(), start_row)..cmp::min(range.end.row(), end_row)
            } else {
                cmp::max(range.start.row(), start_row)
                    ..cmp::min(range.end.row().next_row(), end_row)
            };

            let highlighted_range = HighlightedRange {
                color,
                line_height: layout.position_map.line_height,
                corner_radius,
                start_y: layout.content_origin.y
                    + row_range.start.as_f32() * layout.position_map.line_height
                    - layout.position_map.scroll_pixel_position.y,
                lines: row_range
                    .iter_rows()
                    .map(|row| {
                        let line_layout =
                            &layout.position_map.line_layouts[row.minus(start_row) as usize];
                        HighlightedRangeLine {
                            start_x: if row == range.start.row() {
                                layout.content_origin.x
                                    + line_layout.x_for_index(range.start.column() as usize)
                                    - layout.position_map.scroll_pixel_position.x
                            } else {
                                layout.content_origin.x
                                    - layout.position_map.scroll_pixel_position.x
                            },
                            end_x: if row == range.end.row() {
                                layout.content_origin.x
                                    + line_layout.x_for_index(range.end.column() as usize)
                                    - layout.position_map.scroll_pixel_position.x
                            } else {
                                layout.content_origin.x + line_layout.width + line_end_overshoot
                                    - layout.position_map.scroll_pixel_position.x
                            },
                        }
                    })
                    .collect(),
            };

            highlighted_range.paint(layout.text_hitbox.bounds, cx);
        }
    }

    fn paint_inline_blame(&mut self, layout: &mut EditorLayout, cx: &mut WindowContext) {
        if let Some(mut inline_blame) = layout.inline_blame.take() {
            cx.paint_layer(layout.text_hitbox.bounds, |cx| {
                inline_blame.paint(cx);
            })
        }
    }

    fn paint_blocks(&mut self, layout: &mut EditorLayout, cx: &mut WindowContext) {
        for mut block in layout.blocks.drain(..) {
            block.element.paint(cx);
        }
    }

    fn paint_mouse_context_menu(&mut self, layout: &mut EditorLayout, cx: &mut WindowContext) {
        if let Some(mouse_context_menu) = layout.mouse_context_menu.as_mut() {
            mouse_context_menu.paint(cx);
        }
    }

    fn paint_scroll_wheel_listener(&mut self, layout: &EditorLayout, cx: &mut WindowContext) {
        cx.on_mouse_event({
            let position_map = layout.position_map.clone();
            let editor = self.editor.clone();
            let hitbox = layout.hitbox.clone();
            let mut delta = ScrollDelta::default();

            // Set a minimum scroll_sensitivity of 0.01 to make sure the user doesn't
            // accidentally turn off their scrolling.
            let scroll_sensitivity = EditorSettings::get_global(cx).scroll_sensitivity.max(0.01);

            move |event: &ScrollWheelEvent, phase, cx| {
                if phase == DispatchPhase::Bubble && hitbox.is_hovered(cx) {
                    delta = delta.coalesce(event.delta);
                    editor.update(cx, |editor, cx| {
                        let position_map: &PositionMap = &position_map;

                        let line_height = position_map.line_height;
                        let max_glyph_width = position_map.em_width;
                        let (delta, axis) = match delta {
                            gpui::ScrollDelta::Pixels(mut pixels) => {
                                //Trackpad
                                let axis = position_map.snapshot.ongoing_scroll.filter(&mut pixels);
                                (pixels, axis)
                            }

                            gpui::ScrollDelta::Lines(lines) => {
                                //Not trackpad
                                let pixels =
                                    point(lines.x * max_glyph_width, lines.y * line_height);
                                (pixels, None)
                            }
                        };

                        let current_scroll_position = position_map.snapshot.scroll_position();
                        let x = (current_scroll_position.x * max_glyph_width
                            - (delta.x * scroll_sensitivity))
                            / max_glyph_width;
                        let y = (current_scroll_position.y * line_height
                            - (delta.y * scroll_sensitivity))
                            / line_height;
                        let mut scroll_position =
                            point(x, y).clamp(&point(0., 0.), &position_map.scroll_max);
                        let forbid_vertical_scroll = editor.scroll_manager.forbid_vertical_scroll();
                        if forbid_vertical_scroll {
                            scroll_position.y = current_scroll_position.y;
                        }

                        if scroll_position != current_scroll_position {
                            editor.scroll(scroll_position, axis, cx);
                            cx.stop_propagation();
                        } else if y < 0. {
                            // Due to clamping, we may fail to detect cases of overscroll to the top;
                            // We want the scroll manager to get an update in such cases and detect the change of direction
                            // on the next frame.
                            cx.notify();
                        }
                    });
                }
            }
        });
    }

    fn paint_mouse_listeners(
        &mut self,
        layout: &EditorLayout,
        hovered_hunk: Option<HoveredHunk>,
        cx: &mut WindowContext,
    ) {
        self.paint_scroll_wheel_listener(layout, cx);

        cx.on_mouse_event({
            let position_map = layout.position_map.clone();
            let editor = self.editor.clone();
            let text_hitbox = layout.text_hitbox.clone();
            let gutter_hitbox = layout.gutter_hitbox.clone();

            move |event: &MouseDownEvent, phase, cx| {
                if phase == DispatchPhase::Bubble {
                    match event.button {
                        MouseButton::Left => editor.update(cx, |editor, cx| {
                            Self::mouse_left_down(
                                editor,
                                event,
                                hovered_hunk.clone(),
                                &position_map,
                                &text_hitbox,
                                &gutter_hitbox,
                                cx,
                            );
                        }),
                        MouseButton::Right => editor.update(cx, |editor, cx| {
                            Self::mouse_right_down(editor, event, &position_map, &text_hitbox, cx);
                        }),
                        MouseButton::Middle => editor.update(cx, |editor, cx| {
                            Self::mouse_middle_down(editor, event, &position_map, &text_hitbox, cx);
                        }),
                        _ => {}
                    };
                }
            }
        });

        cx.on_mouse_event({
            let editor = self.editor.clone();
            let position_map = layout.position_map.clone();
            let text_hitbox = layout.text_hitbox.clone();

            move |event: &MouseUpEvent, phase, cx| {
                if phase == DispatchPhase::Bubble {
                    editor.update(cx, |editor, cx| {
                        Self::mouse_up(editor, event, &position_map, &text_hitbox, cx)
                    });
                }
            }
        });
        cx.on_mouse_event({
            let position_map = layout.position_map.clone();
            let editor = self.editor.clone();
            let text_hitbox = layout.text_hitbox.clone();
            let gutter_hitbox = layout.gutter_hitbox.clone();

            move |event: &MouseMoveEvent, phase, cx| {
                if phase == DispatchPhase::Bubble {
                    editor.update(cx, |editor, cx| {
                        if editor.hover_state.focused(cx) {
                            return;
                        }
                        if event.pressed_button == Some(MouseButton::Left)
                            || event.pressed_button == Some(MouseButton::Middle)
                        {
                            Self::mouse_dragged(
                                editor,
                                event,
                                &position_map,
                                text_hitbox.bounds,
                                cx,
                            )
                        }

                        Self::mouse_moved(
                            editor,
                            event,
                            &position_map,
                            &text_hitbox,
                            &gutter_hitbox,
                            cx,
                        )
                    });
                }
            }
        });
    }

    fn scrollbar_left(&self, bounds: &Bounds<Pixels>) -> Pixels {
        bounds.upper_right().x - self.style.scrollbar_width
    }

    fn column_pixels(&self, column: usize, cx: &WindowContext) -> Pixels {
        let style = &self.style;
        let font_size = style.text.font_size.to_pixels(cx.rem_size());
        let layout = cx
            .text_system()
            .shape_line(
                SharedString::from(" ".repeat(column)),
                font_size,
                &[TextRun {
                    len: column,
                    font: style.text.font(),
                    color: Hsla::default(),
                    background_color: None,
                    underline: None,
                    strikethrough: None,
                }],
            )
            .unwrap();

        layout.width
    }

    fn max_line_number_width(&self, snapshot: &EditorSnapshot, cx: &WindowContext) -> Pixels {
        let digit_count = snapshot
            .max_buffer_row()
            .next_row()
            .as_f32()
            .log10()
            .floor() as usize
            + 1;
        self.column_pixels(digit_count, cx)
    }

    #[allow(clippy::too_many_arguments)]
    fn layout_hunk_diff_close_indicators(
        &self,
        line_height: Pixels,
        scroll_pixel_position: gpui::Point<Pixels>,
        gutter_dimensions: &GutterDimensions,
        gutter_hitbox: &Hitbox,
        rows_with_hunk_bounds: &HashMap<DisplayRow, Bounds<Pixels>>,
        expanded_hunks_by_rows: HashMap<DisplayRow, ExpandedHunk>,
        cx: &mut WindowContext,
    ) -> Vec<AnyElement> {
        self.editor.update(cx, |editor, cx| {
            expanded_hunks_by_rows
                .into_iter()
                .map(|(display_row, hunk)| {
                    let button = editor.close_hunk_diff_button(
                        HoveredHunk {
                            multi_buffer_range: hunk.hunk_range,
                            status: hunk.status,
                            diff_base_byte_range: hunk.diff_base_byte_range,
                        },
                        display_row,
                        cx,
                    );

                    prepaint_gutter_button(
                        button,
                        display_row,
                        line_height,
                        gutter_dimensions,
                        scroll_pixel_position,
                        gutter_hitbox,
                        rows_with_hunk_bounds,
                        cx,
                    )
                })
                .collect()
        })
    }
}

#[allow(clippy::too_many_arguments)]
fn prepaint_gutter_button(
    button: IconButton,
    row: DisplayRow,
    line_height: Pixels,
    gutter_dimensions: &GutterDimensions,
    scroll_pixel_position: gpui::Point<Pixels>,
    gutter_hitbox: &Hitbox,
    rows_with_hunk_bounds: &HashMap<DisplayRow, Bounds<Pixels>>,
    cx: &mut WindowContext<'_>,
) -> AnyElement {
    let mut button = button.into_any_element();
    let available_space = size(
        AvailableSpace::MinContent,
        AvailableSpace::Definite(line_height),
    );
    let indicator_size = button.layout_as_root(available_space, cx);

    let blame_offset = gutter_dimensions.git_blame_entries_width;
    let gutter_offset = rows_with_hunk_bounds
        .get(&row)
        .map(|bounds| bounds.origin.x + bounds.size.width);
    let left_offset = blame_offset.max(gutter_offset).unwrap_or(Pixels::ZERO);

    let mut x = left_offset;
    let available_width = gutter_dimensions.margin + gutter_dimensions.left_padding
        - indicator_size.width
        - left_offset;
    x += available_width / 2.;

    let mut y = row.as_f32() * line_height - scroll_pixel_position.y;
    y += (line_height - indicator_size.height) / 2.;

    button.prepaint_as_root(gutter_hitbox.origin + point(x, y), available_space, cx);
    button
}

fn render_inline_blame_entry(
    blame: &gpui::Model<GitBlame>,
    blame_entry: BlameEntry,
    style: &EditorStyle,
    workspace: Option<WeakView<Workspace>>,
    cx: &mut WindowContext<'_>,
) -> AnyElement {
    let relative_timestamp = blame_entry_relative_timestamp(&blame_entry);

    let author = blame_entry.author.as_deref().unwrap_or_default();
    let text = format!("{}, {}", author, relative_timestamp);

    let details = blame.read(cx).details_for_entry(&blame_entry);

    let tooltip = cx.new_view(|_| BlameEntryTooltip::new(blame_entry, details, style, workspace));

    h_flex()
        .id("inline-blame")
        .w_full()
        .font_family(style.text.font().family)
        .text_color(cx.theme().status().hint)
        .line_height(style.text.line_height)
        .child(Icon::new(IconName::FileGit).color(Color::Hint))
        .child(text)
        .gap_2()
        .hoverable_tooltip(move |_| tooltip.clone().into())
        .into_any()
}

fn render_blame_entry(
    ix: usize,
    blame: &gpui::Model<GitBlame>,
    blame_entry: BlameEntry,
    style: &EditorStyle,
    last_used_color: &mut Option<(PlayerColor, Oid)>,
    editor: View<Editor>,
    cx: &mut WindowContext<'_>,
) -> AnyElement {
    let mut sha_color = cx
        .theme()
        .players()
        .color_for_participant(blame_entry.sha.into());
    // If the last color we used is the same as the one we get for this line, but
    // the commit SHAs are different, then we try again to get a different color.
    match *last_used_color {
        Some((color, sha)) if sha != blame_entry.sha && color.cursor == sha_color.cursor => {
            let index: u32 = blame_entry.sha.into();
            sha_color = cx.theme().players().color_for_participant(index + 1);
        }
        _ => {}
    };
    last_used_color.replace((sha_color, blame_entry.sha));

    let relative_timestamp = blame_entry_relative_timestamp(&blame_entry);

    let short_commit_id = blame_entry.sha.display_short();

    let author_name = blame_entry.author.as_deref().unwrap_or("<no name>");
    let name = util::truncate_and_trailoff(author_name, 20);

    let details = blame.read(cx).details_for_entry(&blame_entry);

    let workspace = editor.read(cx).workspace.as_ref().map(|(w, _)| w.clone());

    let tooltip = cx.new_view(|_| {
        BlameEntryTooltip::new(blame_entry.clone(), details.clone(), style, workspace)
    });

    h_flex()
        .w_full()
        .font_family(style.text.font().family)
        .line_height(style.text.line_height)
        .id(("blame", ix))
        .children([
            div()
                .text_color(sha_color.cursor)
                .child(short_commit_id)
                .mr_2(),
            div()
                .w_full()
                .h_flex()
                .justify_between()
                .text_color(cx.theme().status().hint)
                .child(name)
                .child(relative_timestamp),
        ])
        .on_mouse_down(MouseButton::Right, {
            let blame_entry = blame_entry.clone();
            let details = details.clone();
            move |event, cx| {
                deploy_blame_entry_context_menu(
                    &blame_entry,
                    details.as_ref(),
                    editor.clone(),
                    event.position,
                    cx,
                );
            }
        })
        .hover(|style| style.bg(cx.theme().colors().element_hover))
        .when_some(
            details.and_then(|details| details.permalink),
            |this, url| {
                let url = url.clone();
                this.cursor_pointer().on_click(move |_, cx| {
                    cx.stop_propagation();
                    cx.open_url(url.as_str())
                })
            },
        )
        .hoverable_tooltip(move |_| tooltip.clone().into())
        .into_any()
}

fn deploy_blame_entry_context_menu(
    blame_entry: &BlameEntry,
    details: Option<&CommitDetails>,
    editor: View<Editor>,
    position: gpui::Point<Pixels>,
    cx: &mut WindowContext<'_>,
) {
    let context_menu = ContextMenu::build(cx, move |menu, _| {
        let sha = format!("{}", blame_entry.sha);
        menu.on_blur_subscription(Subscription::new(|| {}))
            .entry("Copy commit SHA", None, move |cx| {
                cx.write_to_clipboard(ClipboardItem::new(sha.clone()));
            })
            .when_some(
                details.and_then(|details| details.permalink.clone()),
                |this, url| this.entry("Open permalink", None, move |cx| cx.open_url(url.as_str())),
            )
    });

    editor.update(cx, move |editor, cx| {
        editor.mouse_context_menu = Some(MouseContextMenu::pinned_to_screen(
            position,
            context_menu,
            cx,
        ));
        cx.notify();
    });
}

#[derive(Debug)]
pub(crate) struct LineWithInvisibles {
    fragments: SmallVec<[LineFragment; 1]>,
    invisibles: Vec<Invisible>,
    len: usize,
    width: Pixels,
    font_size: Pixels,
}

#[allow(clippy::large_enum_variant)]
enum LineFragment {
    Text(ShapedLine),
    Element {
        element: Option<AnyElement>,
        size: Size<Pixels>,
        len: usize,
    },
}

impl fmt::Debug for LineFragment {
    fn fmt(&self, f: &mut fmt::Formatter) -> fmt::Result {
        match self {
            LineFragment::Text(shaped_line) => f.debug_tuple("Text").field(shaped_line).finish(),
            LineFragment::Element { size, len, .. } => f
                .debug_struct("Element")
                .field("size", size)
                .field("len", len)
                .finish(),
        }
    }
}

impl LineWithInvisibles {
    fn from_chunks<'a>(
        chunks: impl Iterator<Item = HighlightedChunk<'a>>,
        text_style: &TextStyle,
        max_line_len: usize,
        max_line_count: usize,
        line_number_layouts: &[Option<ShapedLine>],
        editor_mode: EditorMode,
        cx: &mut WindowContext,
    ) -> Vec<Self> {
        let mut layouts = Vec::with_capacity(max_line_count);
        let mut fragments: SmallVec<[LineFragment; 1]> = SmallVec::new();
        let mut line = String::new();
        let mut invisibles = Vec::new();
        let mut width = Pixels::ZERO;
        let mut len = 0;
        let mut styles = Vec::new();
        let mut non_whitespace_added = false;
        let mut row = 0;
        let mut line_exceeded_max_len = false;
        let font_size = text_style.font_size.to_pixels(cx.rem_size());

        let ellipsis = SharedString::from("⋯");

        for highlighted_chunk in chunks.chain([HighlightedChunk {
            text: "\n",
            style: None,
            is_tab: false,
            renderer: None,
        }]) {
            if let Some(renderer) = highlighted_chunk.renderer {
                if !line.is_empty() {
                    let shaped_line = cx
                        .text_system()
                        .shape_line(line.clone().into(), font_size, &styles)
                        .unwrap();
                    width += shaped_line.width;
                    len += shaped_line.len;
                    fragments.push(LineFragment::Text(shaped_line));
                    line.clear();
                    styles.clear();
                }

                let available_width = if renderer.constrain_width {
                    let chunk = if highlighted_chunk.text == ellipsis.as_ref() {
                        ellipsis.clone()
                    } else {
                        SharedString::from(Arc::from(highlighted_chunk.text))
                    };
                    let shaped_line = cx
                        .text_system()
                        .shape_line(
                            chunk,
                            font_size,
                            &[text_style.to_run(highlighted_chunk.text.len())],
                        )
                        .unwrap();
                    AvailableSpace::Definite(shaped_line.width)
                } else {
                    AvailableSpace::MinContent
                };

                let mut element = (renderer.render)(cx);
                let line_height = text_style.line_height_in_pixels(cx.rem_size());
                let size = element.layout_as_root(
                    size(available_width, AvailableSpace::Definite(line_height)),
                    cx,
                );

                width += size.width;
                len += highlighted_chunk.text.len();
                fragments.push(LineFragment::Element {
                    element: Some(element),
                    size,
                    len: highlighted_chunk.text.len(),
                });
            } else {
                for (ix, mut line_chunk) in highlighted_chunk.text.split('\n').enumerate() {
                    if ix > 0 {
                        let shaped_line = cx
                            .text_system()
                            .shape_line(line.clone().into(), font_size, &styles)
                            .unwrap();
                        width += shaped_line.width;
                        len += shaped_line.len;
                        fragments.push(LineFragment::Text(shaped_line));
                        layouts.push(Self {
                            width: mem::take(&mut width),
                            len: mem::take(&mut len),
                            fragments: mem::take(&mut fragments),
                            invisibles: std::mem::take(&mut invisibles),
                            font_size,
                        });

                        line.clear();
                        styles.clear();
                        row += 1;
                        line_exceeded_max_len = false;
                        non_whitespace_added = false;
                        if row == max_line_count {
                            return layouts;
                        }
                    }

                    if !line_chunk.is_empty() && !line_exceeded_max_len {
                        let text_style = if let Some(style) = highlighted_chunk.style {
                            Cow::Owned(text_style.clone().highlight(style))
                        } else {
                            Cow::Borrowed(text_style)
                        };

                        if line.len() + line_chunk.len() > max_line_len {
                            let mut chunk_len = max_line_len - line.len();
                            while !line_chunk.is_char_boundary(chunk_len) {
                                chunk_len -= 1;
                            }
                            line_chunk = &line_chunk[..chunk_len];
                            line_exceeded_max_len = true;
                        }

                        styles.push(TextRun {
                            len: line_chunk.len(),
                            font: text_style.font(),
                            color: text_style.color,
                            background_color: text_style.background_color,
                            underline: text_style.underline,
                            strikethrough: text_style.strikethrough,
                        });

                        if editor_mode == EditorMode::Full {
                            // Line wrap pads its contents with fake whitespaces,
                            // avoid printing them
                            let inside_wrapped_string = line_number_layouts
                                .get(row)
                                .and_then(|layout| layout.as_ref())
                                .is_none();
                            if highlighted_chunk.is_tab {
                                if non_whitespace_added || !inside_wrapped_string {
                                    invisibles.push(Invisible::Tab {
                                        line_start_offset: line.len(),
                                        line_end_offset: line.len() + line_chunk.len(),
                                    });
                                }
                            } else {
                                invisibles.extend(
                                    line_chunk
                                        .bytes()
                                        .enumerate()
                                        .filter(|(_, line_byte)| {
                                            let is_whitespace =
                                                (*line_byte as char).is_whitespace();
                                            non_whitespace_added |= !is_whitespace;
                                            is_whitespace
                                                && (non_whitespace_added || !inside_wrapped_string)
                                        })
                                        .map(|(whitespace_index, _)| Invisible::Whitespace {
                                            line_offset: line.len() + whitespace_index,
                                        }),
                                )
                            }
                        }

                        line.push_str(line_chunk);
                    }
                }
            }
        }

        layouts
    }

    fn prepaint(
        &mut self,
        line_height: Pixels,
        scroll_pixel_position: gpui::Point<Pixels>,
        row: DisplayRow,
        content_origin: gpui::Point<Pixels>,
        line_elements: &mut SmallVec<[AnyElement; 1]>,
        cx: &mut WindowContext,
    ) {
        let line_y = line_height * (row.as_f32() - scroll_pixel_position.y / line_height);
        let mut fragment_origin = content_origin + gpui::point(-scroll_pixel_position.x, line_y);
        for fragment in &mut self.fragments {
            match fragment {
                LineFragment::Text(line) => {
                    fragment_origin.x += line.width;
                }
                LineFragment::Element { element, size, .. } => {
                    let mut element = element
                        .take()
                        .expect("you can't prepaint LineWithInvisibles twice");

                    // Center the element vertically within the line.
                    let mut element_origin = fragment_origin;
                    element_origin.y += (line_height - size.height) / 2.;
                    element.prepaint_at(element_origin, cx);
                    line_elements.push(element);

                    fragment_origin.x += size.width;
                }
            }
        }
    }

    fn draw(
        &self,
        layout: &EditorLayout,
        row: DisplayRow,
        content_origin: gpui::Point<Pixels>,
        whitespace_setting: ShowWhitespaceSetting,
        selection_ranges: &[Range<DisplayPoint>],
        cx: &mut WindowContext,
    ) {
        let line_height = layout.position_map.line_height;
        let line_y = line_height
            * (row.as_f32() - layout.position_map.scroll_pixel_position.y / line_height);

        let mut fragment_origin =
            content_origin + gpui::point(-layout.position_map.scroll_pixel_position.x, line_y);

        for fragment in &self.fragments {
            match fragment {
                LineFragment::Text(line) => {
                    line.paint(fragment_origin, line_height, cx).log_err();
                    fragment_origin.x += line.width;
                }
                LineFragment::Element { size, .. } => {
                    fragment_origin.x += size.width;
                }
            }
        }

        self.draw_invisibles(
            &selection_ranges,
            layout,
            content_origin,
            line_y,
            row,
            line_height,
            whitespace_setting,
            cx,
        );
    }

    #[allow(clippy::too_many_arguments)]
    fn draw_invisibles(
        &self,
        selection_ranges: &[Range<DisplayPoint>],
        layout: &EditorLayout,
        content_origin: gpui::Point<Pixels>,
        line_y: Pixels,
        row: DisplayRow,
        line_height: Pixels,
        whitespace_setting: ShowWhitespaceSetting,
        cx: &mut WindowContext,
    ) {
        let extract_whitespace_info = |invisible: &Invisible| {
            let (token_offset, token_end_offset, invisible_symbol) = match invisible {
                Invisible::Tab {
                    line_start_offset,
                    line_end_offset,
                } => (*line_start_offset, *line_end_offset, &layout.tab_invisible),
                Invisible::Whitespace { line_offset } => {
                    (*line_offset, line_offset + 1, &layout.space_invisible)
                }
            };

            let x_offset = self.x_for_index(token_offset);
            let invisible_offset =
                (layout.position_map.em_width - invisible_symbol.width).max(Pixels::ZERO) / 2.0;
            let origin = content_origin
                + gpui::point(
                    x_offset + invisible_offset - layout.position_map.scroll_pixel_position.x,
                    line_y,
                );

            (
                [token_offset, token_end_offset],
                Box::new(move |cx: &mut WindowContext| {
                    invisible_symbol.paint(origin, line_height, cx).log_err();
                }),
            )
        };

        let invisible_iter = self.invisibles.iter().map(extract_whitespace_info);
        match whitespace_setting {
            ShowWhitespaceSetting::None => return,
            ShowWhitespaceSetting::All => invisible_iter.for_each(|(_, paint)| paint(cx)),
            ShowWhitespaceSetting::Selection => invisible_iter.for_each(|([start, _], paint)| {
                let invisible_point = DisplayPoint::new(row, start as u32);
                if !selection_ranges
                    .iter()
                    .any(|region| region.start <= invisible_point && invisible_point < region.end)
                {
                    return;
                }

                paint(cx);
            }),

            // For a whitespace to be on a boundary, any of the following conditions need to be met:
            // - It is a tab
            // - It is adjacent to an edge (start or end)
            // - It is adjacent to a whitespace (left or right)
            ShowWhitespaceSetting::Boundary => {
                // We'll need to keep track of the last invisible we've seen and then check if we are adjacent to it for some of
                // the above cases.
                // Note: We zip in the original `invisibles` to check for tab equality
                let mut last_seen: Option<(bool, usize, Box<dyn Fn(&mut WindowContext)>)> = None;
                for (([start, end], paint), invisible) in
                    invisible_iter.zip_eq(self.invisibles.iter())
                {
                    let should_render = match (&last_seen, invisible) {
                        (_, Invisible::Tab { .. }) => true,
                        (Some((_, last_end, _)), _) => *last_end == start,
                        _ => false,
                    };

                    if should_render || start == 0 || end == self.len {
                        paint(cx);

                        // Since we are scanning from the left, we will skip over the first available whitespace that is part
                        // of a boundary between non-whitespace segments, so we correct by manually redrawing it if needed.
                        if let Some((should_render_last, last_end, paint_last)) = last_seen {
                            // Note that we need to make sure that the last one is actually adjacent
                            if !should_render_last && last_end == start {
                                paint_last(cx);
                            }
                        }
                    }

                    // Manually render anything within a selection
                    let invisible_point = DisplayPoint::new(row, start as u32);
                    if selection_ranges.iter().any(|region| {
                        region.start <= invisible_point && invisible_point < region.end
                    }) {
                        paint(cx);
                    }

                    last_seen = Some((should_render, end, paint));
                }
            }
        };
    }

    pub fn x_for_index(&self, index: usize) -> Pixels {
        let mut fragment_start_x = Pixels::ZERO;
        let mut fragment_start_index = 0;

        for fragment in &self.fragments {
            match fragment {
                LineFragment::Text(shaped_line) => {
                    let fragment_end_index = fragment_start_index + shaped_line.len;
                    if index < fragment_end_index {
                        return fragment_start_x
                            + shaped_line.x_for_index(index - fragment_start_index);
                    }
                    fragment_start_x += shaped_line.width;
                    fragment_start_index = fragment_end_index;
                }
                LineFragment::Element { len, size, .. } => {
                    let fragment_end_index = fragment_start_index + len;
                    if index < fragment_end_index {
                        return fragment_start_x;
                    }
                    fragment_start_x += size.width;
                    fragment_start_index = fragment_end_index;
                }
            }
        }

        fragment_start_x
    }

    pub fn index_for_x(&self, x: Pixels) -> Option<usize> {
        let mut fragment_start_x = Pixels::ZERO;
        let mut fragment_start_index = 0;

        for fragment in &self.fragments {
            match fragment {
                LineFragment::Text(shaped_line) => {
                    let fragment_end_x = fragment_start_x + shaped_line.width;
                    if x < fragment_end_x {
                        return Some(
                            fragment_start_index + shaped_line.index_for_x(x - fragment_start_x)?,
                        );
                    }
                    fragment_start_x = fragment_end_x;
                    fragment_start_index += shaped_line.len;
                }
                LineFragment::Element { len, size, .. } => {
                    let fragment_end_x = fragment_start_x + size.width;
                    if x < fragment_end_x {
                        return Some(fragment_start_index);
                    }
                    fragment_start_index += len;
                    fragment_start_x = fragment_end_x;
                }
            }
        }

        None
    }

    pub fn font_id_for_index(&self, index: usize) -> Option<FontId> {
        let mut fragment_start_index = 0;

        for fragment in &self.fragments {
            match fragment {
                LineFragment::Text(shaped_line) => {
                    let fragment_end_index = fragment_start_index + shaped_line.len;
                    if index < fragment_end_index {
                        return shaped_line.font_id_for_index(index - fragment_start_index);
                    }
                    fragment_start_index = fragment_end_index;
                }
                LineFragment::Element { len, .. } => {
                    let fragment_end_index = fragment_start_index + len;
                    if index < fragment_end_index {
                        return None;
                    }
                    fragment_start_index = fragment_end_index;
                }
            }
        }

        None
    }
}

#[derive(Debug, Clone, Copy, PartialEq, Eq)]
enum Invisible {
    /// A tab character
    ///
    /// A tab character is internally represented by spaces (configured by the user's tab width)
    /// aligned to the nearest column, so it's necessary to store the start and end offset for
    /// adjacency checks.
    Tab {
        line_start_offset: usize,
        line_end_offset: usize,
    },
    Whitespace {
        line_offset: usize,
    },
}

impl EditorElement {
    /// Returns the rem size to use when rendering the [`EditorElement`].
    ///
    /// This allows UI elements to scale based on the `buffer_font_size`.
    fn rem_size(&self, cx: &WindowContext) -> Option<Pixels> {
        match self.editor.read(cx).mode {
            EditorMode::Full => {
                let buffer_font_size = self.style.text.font_size;
                match buffer_font_size {
                    AbsoluteLength::Pixels(pixels) => {
                        let rem_size_scale = {
                            // Our default UI font size is 14px on a 16px base scale.
                            // This means the default UI font size is 0.875rems.
                            let default_font_size_scale = 14. / ui::BASE_REM_SIZE_IN_PX;

                            // We then determine the delta between a single rem and the default font
                            // size scale.
                            let default_font_size_delta = 1. - default_font_size_scale;

                            // Finally, we add this delta to 1rem to get the scale factor that
                            // should be used to scale up the UI.
                            1. + default_font_size_delta
                        };

                        Some(pixels * rem_size_scale)
                    }
                    AbsoluteLength::Rems(rems) => {
                        Some(rems.to_pixels(ui::BASE_REM_SIZE_IN_PX.into()))
                    }
                }
            }
            // We currently use single-line and auto-height editors in UI contexts,
            // so we don't want to scale everything with the buffer font size, as it
            // ends up looking off.
            EditorMode::SingleLine { .. } | EditorMode::AutoHeight { .. } => None,
        }
    }
}

impl Element for EditorElement {
    type RequestLayoutState = ();
    type PrepaintState = EditorLayout;

    fn id(&self) -> Option<ElementId> {
        None
    }

    fn request_layout(
        &mut self,
        _: Option<&GlobalElementId>,
        cx: &mut WindowContext,
    ) -> (gpui::LayoutId, ()) {
        let rem_size = self.rem_size(cx);
        cx.with_rem_size(rem_size, |cx| {
            self.editor.update(cx, |editor, cx| {
                editor.set_style(self.style.clone(), cx);

                let layout_id = match editor.mode {
                    EditorMode::SingleLine { auto_width } => {
                        let rem_size = cx.rem_size();

                        let height = self.style.text.line_height_in_pixels(rem_size);
                        if auto_width {
                            let editor_handle = cx.view().clone();
                            let style = self.style.clone();
                            cx.request_measured_layout(Style::default(), move |_, _, cx| {
                                let editor_snapshot =
                                    editor_handle.update(cx, |editor, cx| editor.snapshot(cx));
                                let line = Self::layout_lines(
                                    DisplayRow(0)..DisplayRow(1),
                                    &[],
                                    &editor_snapshot,
                                    &style,
                                    cx,
                                )
                                .pop()
                                .unwrap();

                                let font_id = cx.text_system().resolve_font(&style.text.font());
                                let font_size = style.text.font_size.to_pixels(cx.rem_size());
                                let em_width = cx
                                    .text_system()
                                    .typographic_bounds(font_id, font_size, 'm')
                                    .unwrap()
                                    .size
                                    .width;

                                size(line.width + em_width, height)
                            })
                        } else {
                            let mut style = Style::default();
                            style.size.height = height.into();
                            style.size.width = relative(1.).into();
                            cx.request_layout(style, None)
                        }
                    }
                    EditorMode::AutoHeight { max_lines } => {
                        let editor_handle = cx.view().clone();
                        let max_line_number_width =
                            self.max_line_number_width(&editor.snapshot(cx), cx);
                        cx.request_measured_layout(
                            Style::default(),
                            move |known_dimensions, available_space, cx| {
                                editor_handle
                                    .update(cx, |editor, cx| {
                                        compute_auto_height_layout(
                                            editor,
                                            max_lines,
                                            max_line_number_width,
                                            known_dimensions,
                                            available_space.width,
                                            cx,
                                        )
                                    })
                                    .unwrap_or_default()
                            },
                        )
                    }
                    EditorMode::Full => {
                        let mut style = Style::default();
                        style.size.width = relative(1.).into();
                        style.size.height = relative(1.).into();
                        cx.request_layout(style, None)
                    }
                };

                (layout_id, ())
            })
        })
    }

    fn prepaint(
        &mut self,
        _: Option<&GlobalElementId>,
        bounds: Bounds<Pixels>,
        _: &mut Self::RequestLayoutState,
        cx: &mut WindowContext,
    ) -> Self::PrepaintState {
        let text_style = TextStyleRefinement {
            font_size: Some(self.style.text.font_size),
            line_height: Some(self.style.text.line_height),
            ..Default::default()
        };
        let focus_handle = self.editor.focus_handle(cx);
        cx.set_view_id(self.editor.entity_id());
        cx.set_focus_handle(&focus_handle);

        let rem_size = self.rem_size(cx);
        cx.with_rem_size(rem_size, |cx| {
            cx.with_text_style(Some(text_style), |cx| {
                cx.with_content_mask(Some(ContentMask { bounds }), |cx| {
                    let mut snapshot = self.editor.update(cx, |editor, cx| editor.snapshot(cx));
                    let style = self.style.clone();

                    let font_id = cx.text_system().resolve_font(&style.text.font());
                    let font_size = style.text.font_size.to_pixels(cx.rem_size());
                    let line_height = style.text.line_height_in_pixels(cx.rem_size());
                    let em_width = cx
                        .text_system()
                        .typographic_bounds(font_id, font_size, 'm')
                        .unwrap()
                        .size
                        .width;
                    let em_advance = cx
                        .text_system()
                        .advance(font_id, font_size, 'm')
                        .unwrap()
                        .width;

                    let gutter_dimensions = snapshot.gutter_dimensions(
                        font_id,
                        font_size,
                        em_width,
                        self.max_line_number_width(&snapshot, cx),
                        cx,
                    );
                    let text_width = bounds.size.width - gutter_dimensions.width;

                    let right_margin = if snapshot.mode == EditorMode::Full {
                        EditorElement::SCROLLBAR_WIDTH
                    } else {
                        px(0.)
                    };
                    let overscroll = size(em_width + right_margin, px(0.));

                    snapshot = self.editor.update(cx, |editor, cx| {
                        editor.last_bounds = Some(bounds);
                        editor.gutter_dimensions = gutter_dimensions;
                        editor.set_visible_line_count(bounds.size.height / line_height, cx);

                        let editor_width =
                            text_width - gutter_dimensions.margin - overscroll.width - em_width;
                        let wrap_width = match editor.soft_wrap_mode(cx) {
                            SoftWrap::None => None,
                            SoftWrap::PreferLine => Some((MAX_LINE_LEN / 2) as f32 * em_advance),
                            SoftWrap::EditorWidth => Some(editor_width),
                            SoftWrap::Column(column) => {
                                Some(editor_width.min(column as f32 * em_advance))
                            }
                        };

                        if editor.set_wrap_width(wrap_width, cx) {
                            editor.snapshot(cx)
                        } else {
                            snapshot
                        }
                    });

                    let wrap_guides = self
                        .editor
                        .read(cx)
                        .wrap_guides(cx)
                        .iter()
                        .map(|(guide, active)| (self.column_pixels(*guide, cx), *active))
                        .collect::<SmallVec<[_; 2]>>();

                    let hitbox = cx.insert_hitbox(bounds, false);
                    let gutter_hitbox =
                        cx.insert_hitbox(gutter_bounds(bounds, gutter_dimensions), false);
                    let text_hitbox = cx.insert_hitbox(
                        Bounds {
                            origin: gutter_hitbox.upper_right(),
                            size: size(text_width, bounds.size.height),
                        },
                        false,
                    );
                    // Offset the content_bounds from the text_bounds by the gutter margin (which
                    // is roughly half a character wide) to make hit testing work more like how we want.
                    let content_origin =
                        text_hitbox.origin + point(gutter_dimensions.margin, Pixels::ZERO);

                    let height_in_lines = bounds.size.height / line_height;
                    let max_row = snapshot.max_point().row().as_f32();
                    let max_scroll_top = if matches!(snapshot.mode, EditorMode::AutoHeight { .. }) {
                        (max_row - height_in_lines + 1.).max(0.)
                    } else {
                        let settings = EditorSettings::get_global(cx);
                        match settings.scroll_beyond_last_line {
                            ScrollBeyondLastLine::OnePage => max_row,
                            ScrollBeyondLastLine::Off => (max_row - height_in_lines + 1.).max(0.),
                            ScrollBeyondLastLine::VerticalScrollMargin => {
                                (max_row - height_in_lines + 1. + settings.vertical_scroll_margin)
                                    .max(0.)
                            }
                        }
                    };

                    let mut autoscroll_containing_element = false;
                    let mut autoscroll_horizontally = false;
                    self.editor.update(cx, |editor, cx| {
                        autoscroll_containing_element =
                            editor.autoscroll_requested() || editor.has_pending_selection();
                        autoscroll_horizontally =
                            editor.autoscroll_vertically(bounds, line_height, max_scroll_top, cx);
                        snapshot = editor.snapshot(cx);
                    });

                    let mut scroll_position = snapshot.scroll_position();
                    // The scroll position is a fractional point, the whole number of which represents
                    // the top of the window in terms of display rows.
                    let start_row = DisplayRow(scroll_position.y as u32);
                    let max_row = snapshot.max_point().row();
                    let end_row = cmp::min(
                        (scroll_position.y + height_in_lines).ceil() as u32,
                        max_row.next_row().0,
                    );
                    let end_row = DisplayRow(end_row);

                    let buffer_rows = snapshot
                        .buffer_rows(start_row)
                        .take((start_row..end_row).len())
                        .collect::<Vec<_>>();

                    let start_anchor = if start_row == Default::default() {
                        Anchor::min()
                    } else {
                        snapshot.buffer_snapshot.anchor_before(
                            DisplayPoint::new(start_row, 0).to_offset(&snapshot, Bias::Left),
                        )
                    };
                    let end_anchor = if end_row > max_row {
                        Anchor::max()
                    } else {
                        snapshot.buffer_snapshot.anchor_before(
                            DisplayPoint::new(end_row, 0).to_offset(&snapshot, Bias::Right),
                        )
                    };

                    let highlighted_rows = self
                        .editor
                        .update(cx, |editor, cx| editor.highlighted_display_rows(cx));
                    let highlighted_ranges = self.editor.read(cx).background_highlights_in_range(
                        start_anchor..end_anchor,
                        &snapshot.display_snapshot,
                        cx.theme().colors(),
                    );
                    let highlighted_gutter_ranges =
                        self.editor.read(cx).gutter_highlights_in_range(
                            start_anchor..end_anchor,
                            &snapshot.display_snapshot,
                            cx,
                        );

                    let redacted_ranges = self.editor.read(cx).redacted_ranges(
                        start_anchor..end_anchor,
                        &snapshot.display_snapshot,
                        cx,
                    );

                    let (selections, active_rows, newest_selection_head) = self.layout_selections(
                        start_anchor,
                        end_anchor,
                        &snapshot,
                        start_row,
                        end_row,
                        cx,
                    );

                    let line_numbers = self.layout_line_numbers(
                        start_row..end_row,
                        buffer_rows.iter().copied(),
                        &active_rows,
                        newest_selection_head,
                        &snapshot,
                        cx,
                    );

                    let mut gutter_fold_toggles =
                        cx.with_element_namespace("gutter_fold_toggles", |cx| {
                            self.layout_gutter_fold_toggles(
                                start_row..end_row,
                                buffer_rows.iter().copied(),
                                &active_rows,
                                &snapshot,
                                cx,
                            )
                        });
                    let crease_trailers = cx.with_element_namespace("crease_trailers", |cx| {
                        self.layout_crease_trailers(buffer_rows.iter().copied(), &snapshot, cx)
                    });

                    let display_hunks = self.layout_gutter_git_hunks(
                        line_height,
                        &gutter_hitbox,
                        start_row..end_row,
                        &snapshot,
                        cx,
                    );

                    let mut max_visible_line_width = Pixels::ZERO;
                    let mut line_layouts = Self::layout_lines(
                        start_row..end_row,
                        &line_numbers,
                        &snapshot,
                        &self.style,
                        cx,
                    );
                    for line_with_invisibles in &line_layouts {
                        if line_with_invisibles.width > max_visible_line_width {
                            max_visible_line_width = line_with_invisibles.width;
                        }
                    }

                    let longest_line_width =
                        layout_line(snapshot.longest_row(), &snapshot, &style, cx).width;
                    let mut scroll_width =
                        longest_line_width.max(max_visible_line_width) + overscroll.width;

                    let mut blocks = cx.with_element_namespace("blocks", |cx| {
                        self.render_blocks(
                            start_row..end_row,
                            &snapshot,
                            &hitbox,
                            &text_hitbox,
                            &mut scroll_width,
                            &gutter_dimensions,
                            em_width,
                            gutter_dimensions.full_width(),
                            line_height,
                            &line_layouts,
                            cx,
                        )
                    });

                    let start_buffer_row =
                        MultiBufferRow(start_anchor.to_point(&snapshot.buffer_snapshot).row);
                    let end_buffer_row =
                        MultiBufferRow(end_anchor.to_point(&snapshot.buffer_snapshot).row);

                    let scroll_max = point(
                        ((scroll_width - text_hitbox.size.width) / em_width).max(0.0),
                        max_row.as_f32(),
                    );

                    self.editor.update(cx, |editor, cx| {
                        let clamped = editor.scroll_manager.clamp_scroll_left(scroll_max.x);

                        let autoscrolled = if autoscroll_horizontally {
                            editor.autoscroll_horizontally(
                                start_row,
                                text_hitbox.size.width,
                                scroll_width,
                                em_width,
                                &line_layouts,
                                cx,
                            )
                        } else {
                            false
                        };

                        if clamped || autoscrolled {
                            snapshot = editor.snapshot(cx);
                            scroll_position = snapshot.scroll_position();
                        }
                    });

                    let scroll_pixel_position = point(
                        scroll_position.x * em_width,
                        scroll_position.y * line_height,
                    );

                    let indent_guides = self.layout_indent_guides(
                        content_origin,
                        text_hitbox.origin,
                        start_buffer_row..end_buffer_row,
                        scroll_pixel_position,
                        line_height,
                        &snapshot,
                        cx,
                    );

                    let crease_trailers = cx.with_element_namespace("crease_trailers", |cx| {
                        self.prepaint_crease_trailers(
                            crease_trailers,
                            &line_layouts,
                            line_height,
                            content_origin,
                            scroll_pixel_position,
                            em_width,
                            cx,
                        )
                    });

                    let mut inline_blame = None;
                    if let Some(newest_selection_head) = newest_selection_head {
                        let display_row = newest_selection_head.row();
                        if (start_row..end_row).contains(&display_row) {
                            let line_ix = display_row.minus(start_row) as usize;
                            let line_layout = &line_layouts[line_ix];
                            let crease_trailer_layout = crease_trailers[line_ix].as_ref();
                            inline_blame = self.layout_inline_blame(
                                display_row,
                                &snapshot.display_snapshot,
                                line_layout,
                                crease_trailer_layout,
                                em_width,
                                content_origin,
                                scroll_pixel_position,
                                line_height,
                                cx,
                            );
                        }
                    }

                    let blamed_display_rows = self.layout_blame_entries(
                        buffer_rows.into_iter(),
                        em_width,
                        scroll_position,
                        line_height,
                        &gutter_hitbox,
                        gutter_dimensions.git_blame_entries_width,
                        cx,
                    );

                    let scroll_max = point(
                        ((scroll_width - text_hitbox.size.width) / em_width).max(0.0),
                        max_scroll_top,
                    );

                    self.editor.update(cx, |editor, cx| {
                        let clamped = editor.scroll_manager.clamp_scroll_left(scroll_max.x);

                        let autoscrolled = if autoscroll_horizontally {
                            editor.autoscroll_horizontally(
                                start_row,
                                text_hitbox.size.width,
                                scroll_width,
                                em_width,
                                &line_layouts,
                                cx,
                            )
                        } else {
                            false
                        };

                        if clamped || autoscrolled {
                            snapshot = editor.snapshot(cx);
                            scroll_position = snapshot.scroll_position();
                        }
                    });

                    let line_elements = self.prepaint_lines(
                        start_row,
                        &mut line_layouts,
                        line_height,
                        scroll_pixel_position,
                        content_origin,
                        cx,
                    );

                    cx.with_element_namespace("blocks", |cx| {
                        self.layout_blocks(
                            &mut blocks,
                            &hitbox,
                            line_height,
                            scroll_pixel_position,
                            cx,
                        );
                    });

                    let cursors = self.collect_cursors(&snapshot, cx);
                    let visible_row_range = start_row..end_row;
                    let non_visible_cursors = cursors
                        .iter()
                        .any(move |c| !visible_row_range.contains(&c.0.row()));

                    let visible_cursors = self.layout_visible_cursors(
                        &snapshot,
                        &selections,
                        start_row..end_row,
                        &line_layouts,
                        &text_hitbox,
                        content_origin,
                        scroll_position,
                        scroll_pixel_position,
                        line_height,
                        em_width,
                        autoscroll_containing_element,
                        cx,
                    );

                    let scrollbar_layout = self.layout_scrollbar(
                        &snapshot,
                        bounds,
                        scroll_position,
                        height_in_lines,
                        non_visible_cursors,
                        cx,
                    );

                    let gutter_settings = EditorSettings::get_global(cx).gutter;

                    let expanded_add_hunks_by_rows = self.editor.update(cx, |editor, _| {
                        editor
                            .expanded_hunks
                            .hunks(false)
                            .filter(|hunk| hunk.status == DiffHunkStatus::Added)
                            .map(|expanded_hunk| {
                                let start_row = expanded_hunk
                                    .hunk_range
                                    .start
                                    .to_display_point(&snapshot)
                                    .row();
                                (start_row, expanded_hunk.clone())
                            })
                            .collect::<HashMap<_, _>>()
                    });

                    let rows_with_hunk_bounds = display_hunks
                        .iter()
                        .filter_map(|(hunk, hitbox)| Some((hunk, hitbox.as_ref()?.bounds)))
                        .fold(
                            HashMap::default(),
                            |mut rows_with_hunk_bounds, (hunk, bounds)| {
                                match hunk {
                                    DisplayDiffHunk::Folded { display_row } => {
                                        rows_with_hunk_bounds.insert(*display_row, bounds);
                                    }
                                    DisplayDiffHunk::Unfolded {
                                        display_row_range, ..
                                    } => {
                                        for display_row in display_row_range.iter_rows() {
                                            rows_with_hunk_bounds.insert(display_row, bounds);
                                        }
                                    }
                                }
                                rows_with_hunk_bounds
                            },
                        );
                    let mut _context_menu_visible = false;
                    let mut code_actions_indicator = None;
                    if let Some(newest_selection_head) = newest_selection_head {
                        if (start_row..end_row).contains(&newest_selection_head.row()) {
                            _context_menu_visible = self.layout_context_menu(
                                line_height,
                                &hitbox,
                                &text_hitbox,
                                content_origin,
                                start_row,
                                scroll_pixel_position,
                                &line_layouts,
                                newest_selection_head,
                                gutter_dimensions.width - gutter_dimensions.left_padding,
                                cx,
                            );

                            let show_code_actions = snapshot
                                .show_code_actions
                                .unwrap_or_else(|| gutter_settings.code_actions);
                            if show_code_actions {
                                let newest_selection_point =
                                    newest_selection_head.to_point(&snapshot.display_snapshot);
                                let newest_selection_display_row =
                                    newest_selection_point.to_display_point(&snapshot).row();
                                if !expanded_add_hunks_by_rows
                                    .contains_key(&newest_selection_display_row)
                                {
                                    let buffer = snapshot.buffer_snapshot.buffer_line_for_row(
                                        MultiBufferRow(newest_selection_point.row),
                                    );
                                    if let Some((buffer, range)) = buffer {
                                        let buffer_id = buffer.remote_id();
                                        let row = range.start.row;
                                        let has_test_indicator = self
                                            .editor
                                            .read(cx)
                                            .tasks
                                            .contains_key(&(buffer_id, row));

                                        if !has_test_indicator {
                                            code_actions_indicator = self
                                                .layout_code_actions_indicator(
                                                    line_height,
                                                    newest_selection_head,
                                                    scroll_pixel_position,
                                                    &gutter_dimensions,
                                                    &gutter_hitbox,
                                                    &rows_with_hunk_bounds,
                                                    cx,
                                                );
                                        }
                                    }
                                }
                            }
                        }
                    }

                    let breakpoints = self.layout_breakpoints(
                        line_height,
                        scroll_pixel_position,
                        &gutter_dimensions,
                        &gutter_hitbox,
<<<<<<< HEAD
=======
                        &rows_with_hunk_bounds,
>>>>>>> 11c740b4
                        &snapshot,
                        cx,
                    );

                    let test_indicators = if gutter_settings.runnables {
                        self.layout_run_indicators(
                            line_height,
                            scroll_pixel_position,
                            &gutter_dimensions,
                            &gutter_hitbox,
                            &rows_with_hunk_bounds,
                            &snapshot,
                            cx,
                        )
                    } else {
                        Vec::new()
                    };

                    let close_indicators = self.layout_hunk_diff_close_indicators(
                        line_height,
                        scroll_pixel_position,
                        &gutter_dimensions,
                        &gutter_hitbox,
                        &rows_with_hunk_bounds,
                        expanded_add_hunks_by_rows,
                        cx,
                    );

                    self.layout_signature_help(
                        &hitbox,
                        content_origin,
                        scroll_pixel_position,
                        newest_selection_head,
                        start_row,
                        &line_layouts,
                        line_height,
                        em_width,
                        cx,
                    );

                    if !cx.has_active_drag() {
                        self.layout_hover_popovers(
                            &snapshot,
                            &hitbox,
                            &text_hitbox,
                            start_row..end_row,
                            content_origin,
                            scroll_pixel_position,
                            &line_layouts,
                            line_height,
                            em_width,
                            cx,
                        );
                    }

                    let mouse_context_menu =
                        self.layout_mouse_context_menu(&snapshot, start_row..end_row, cx);

                    cx.with_element_namespace("gutter_fold_toggles", |cx| {
                        self.prepaint_gutter_fold_toggles(
                            &mut gutter_fold_toggles,
                            line_height,
                            &gutter_dimensions,
                            gutter_settings,
                            scroll_pixel_position,
                            &gutter_hitbox,
                            cx,
                        )
                    });

                    let invisible_symbol_font_size = font_size / 2.;
                    let tab_invisible = cx
                        .text_system()
                        .shape_line(
                            "→".into(),
                            invisible_symbol_font_size,
                            &[TextRun {
                                len: "→".len(),
                                font: self.style.text.font(),
                                color: cx.theme().colors().editor_invisible,
                                background_color: None,
                                underline: None,
                                strikethrough: None,
                            }],
                        )
                        .unwrap();
                    let space_invisible = cx
                        .text_system()
                        .shape_line(
                            "•".into(),
                            invisible_symbol_font_size,
                            &[TextRun {
                                len: "•".len(),
                                font: self.style.text.font(),
                                color: cx.theme().colors().editor_invisible,
                                background_color: None,
                                underline: None,
                                strikethrough: None,
                            }],
                        )
                        .unwrap();

                    EditorLayout {
                        mode: snapshot.mode,
                        position_map: Arc::new(PositionMap {
                            size: bounds.size,
                            scroll_pixel_position,
                            scroll_max,
                            line_layouts,
                            line_height,
                            em_width,
                            em_advance,
                            snapshot,
                        }),
                        visible_display_row_range: start_row..end_row,
                        wrap_guides,
                        indent_guides,
                        hitbox,
                        text_hitbox,
                        gutter_hitbox,
                        gutter_dimensions,
                        display_hunks,
                        content_origin,
                        scrollbar_layout,
                        active_rows,
                        highlighted_rows,
                        highlighted_ranges,
                        highlighted_gutter_ranges,
                        redacted_ranges,
                        line_elements,
                        line_numbers,
                        blamed_display_rows,
                        inline_blame,
                        blocks,
                        cursors,
                        visible_cursors,
                        selections,
                        mouse_context_menu,
                        test_indicators,
                        breakpoints,
                        close_indicators,
                        code_actions_indicator,
                        gutter_fold_toggles,
                        crease_trailers,
                        tab_invisible,
                        space_invisible,
                    }
                })
            })
        })
    }

    fn paint(
        &mut self,
        _: Option<&GlobalElementId>,
        bounds: Bounds<gpui::Pixels>,
        _: &mut Self::RequestLayoutState,
        layout: &mut Self::PrepaintState,
        cx: &mut WindowContext,
    ) {
        let focus_handle = self.editor.focus_handle(cx);
        let key_context = self.editor.read(cx).key_context(cx);
        cx.set_key_context(key_context);
        cx.handle_input(
            &focus_handle,
            ElementInputHandler::new(bounds, self.editor.clone()),
        );
        self.register_actions(cx);
        self.register_key_listeners(cx, layout);

        let text_style = TextStyleRefinement {
            font_size: Some(self.style.text.font_size),
            line_height: Some(self.style.text.line_height),
            ..Default::default()
        };
        let mouse_position = cx.mouse_position();
        let hovered_hunk = layout
            .display_hunks
            .iter()
            .find_map(|(hunk, hunk_hitbox)| match hunk {
                DisplayDiffHunk::Folded { .. } => None,
                DisplayDiffHunk::Unfolded {
                    diff_base_byte_range,
                    multi_buffer_range,
                    status,
                    ..
                } => {
                    if hunk_hitbox
                        .as_ref()
                        .map(|hitbox| hitbox.contains(&mouse_position))
                        .unwrap_or(false)
                    {
                        Some(HoveredHunk {
                            status: *status,
                            multi_buffer_range: multi_buffer_range.clone(),
                            diff_base_byte_range: diff_base_byte_range.clone(),
                        })
                    } else {
                        None
                    }
                }
            });
        let rem_size = self.rem_size(cx);
        cx.with_rem_size(rem_size, |cx| {
            cx.with_text_style(Some(text_style), |cx| {
                cx.with_content_mask(Some(ContentMask { bounds }), |cx| {
                    self.paint_mouse_listeners(layout, hovered_hunk, cx);
                    self.paint_background(layout, cx);
                    self.paint_indent_guides(layout, cx);

                    if layout.gutter_hitbox.size.width > Pixels::ZERO {
                        self.paint_blamed_display_rows(layout, cx);
                        self.paint_line_numbers(layout, cx);
                    }

                    self.paint_text(layout, cx);

                    if layout.gutter_hitbox.size.width > Pixels::ZERO {
                        self.paint_gutter_highlights(layout, cx);
                        self.paint_gutter_indicators(layout, cx);
                    }

                    if !layout.blocks.is_empty() {
                        cx.with_element_namespace("blocks", |cx| {
                            self.paint_blocks(layout, cx);
                        });
                    }

                    self.paint_scrollbar(layout, cx);
                    self.paint_mouse_context_menu(layout, cx);
                });
            })
        })
    }
}

pub(super) fn gutter_bounds(
    editor_bounds: Bounds<Pixels>,
    gutter_dimensions: GutterDimensions,
) -> Bounds<Pixels> {
    Bounds {
        origin: editor_bounds.origin,
        size: size(gutter_dimensions.width, editor_bounds.size.height),
    }
}

impl IntoElement for EditorElement {
    type Element = Self;

    fn into_element(self) -> Self::Element {
        self
    }
}

pub struct EditorLayout {
    position_map: Arc<PositionMap>,
    hitbox: Hitbox,
    text_hitbox: Hitbox,
    gutter_hitbox: Hitbox,
    gutter_dimensions: GutterDimensions,
    content_origin: gpui::Point<Pixels>,
    scrollbar_layout: Option<ScrollbarLayout>,
    mode: EditorMode,
    wrap_guides: SmallVec<[(Pixels, bool); 2]>,
    indent_guides: Option<Vec<IndentGuideLayout>>,
    visible_display_row_range: Range<DisplayRow>,
    active_rows: BTreeMap<DisplayRow, bool>,
    highlighted_rows: BTreeMap<DisplayRow, Hsla>,
    line_elements: SmallVec<[AnyElement; 1]>,
    line_numbers: Vec<Option<ShapedLine>>,
    display_hunks: Vec<(DisplayDiffHunk, Option<Hitbox>)>,
    blamed_display_rows: Option<Vec<AnyElement>>,
    inline_blame: Option<AnyElement>,
    blocks: Vec<BlockLayout>,
    highlighted_ranges: Vec<(Range<DisplayPoint>, Hsla)>,
    highlighted_gutter_ranges: Vec<(Range<DisplayPoint>, Hsla)>,
    redacted_ranges: Vec<Range<DisplayPoint>>,
    cursors: Vec<(DisplayPoint, Hsla)>,
    visible_cursors: Vec<CursorLayout>,
    selections: Vec<(PlayerColor, Vec<SelectionLayout>)>,
    code_actions_indicator: Option<AnyElement>,
    test_indicators: Vec<AnyElement>,
    breakpoints: Vec<AnyElement>,
    close_indicators: Vec<AnyElement>,
    gutter_fold_toggles: Vec<Option<AnyElement>>,
    crease_trailers: Vec<Option<CreaseTrailerLayout>>,
    mouse_context_menu: Option<AnyElement>,
    tab_invisible: ShapedLine,
    space_invisible: ShapedLine,
}

impl EditorLayout {
    fn line_end_overshoot(&self) -> Pixels {
        0.15 * self.position_map.line_height
    }
}

struct ColoredRange<T> {
    start: T,
    end: T,
    color: Hsla,
}

#[derive(Clone)]
struct ScrollbarLayout {
    hitbox: Hitbox,
    visible_row_range: Range<f32>,
    visible: bool,
    row_height: Pixels,
    thumb_height: Pixels,
}

impl ScrollbarLayout {
    const BORDER_WIDTH: Pixels = px(1.0);
    const LINE_MARKER_HEIGHT: Pixels = px(2.0);
    const MIN_MARKER_HEIGHT: Pixels = px(5.0);
    const MIN_THUMB_HEIGHT: Pixels = px(20.0);

    fn thumb_bounds(&self) -> Bounds<Pixels> {
        let thumb_top = self.y_for_row(self.visible_row_range.start);
        let thumb_bottom = thumb_top + self.thumb_height;
        Bounds::from_corners(
            point(self.hitbox.left(), thumb_top),
            point(self.hitbox.right(), thumb_bottom),
        )
    }

    fn y_for_row(&self, row: f32) -> Pixels {
        self.hitbox.top() + row * self.row_height
    }

    fn marker_quads_for_ranges(
        &self,
        row_ranges: impl IntoIterator<Item = ColoredRange<DisplayRow>>,
        column: Option<usize>,
    ) -> Vec<PaintQuad> {
        struct MinMax {
            min: Pixels,
            max: Pixels,
        }
        let (x_range, height_limit) = if let Some(column) = column {
            let column_width = px(((self.hitbox.size.width - Self::BORDER_WIDTH).0 / 3.0).floor());
            let start = Self::BORDER_WIDTH + (column as f32 * column_width);
            let end = start + column_width;
            (
                Range { start, end },
                MinMax {
                    min: Self::MIN_MARKER_HEIGHT,
                    max: px(f32::MAX),
                },
            )
        } else {
            (
                Range {
                    start: Self::BORDER_WIDTH,
                    end: self.hitbox.size.width,
                },
                MinMax {
                    min: Self::LINE_MARKER_HEIGHT,
                    max: Self::LINE_MARKER_HEIGHT,
                },
            )
        };

        let row_to_y = |row: DisplayRow| row.as_f32() * self.row_height;
        let mut pixel_ranges = row_ranges
            .into_iter()
            .map(|range| {
                let start_y = row_to_y(range.start);
                let end_y = row_to_y(range.end)
                    + self.row_height.max(height_limit.min).min(height_limit.max);
                ColoredRange {
                    start: start_y,
                    end: end_y,
                    color: range.color,
                }
            })
            .peekable();

        let mut quads = Vec::new();
        while let Some(mut pixel_range) = pixel_ranges.next() {
            while let Some(next_pixel_range) = pixel_ranges.peek() {
                if pixel_range.end >= next_pixel_range.start - px(1.0)
                    && pixel_range.color == next_pixel_range.color
                {
                    pixel_range.end = next_pixel_range.end.max(pixel_range.end);
                    pixel_ranges.next();
                } else {
                    break;
                }
            }

            let bounds = Bounds::from_corners(
                point(x_range.start, pixel_range.start),
                point(x_range.end, pixel_range.end),
            );
            quads.push(quad(
                bounds,
                Corners::default(),
                pixel_range.color,
                Edges::default(),
                Hsla::transparent_black(),
            ));
        }

        quads
    }
}

struct CreaseTrailerLayout {
    element: AnyElement,
    bounds: Bounds<Pixels>,
}

struct PositionMap {
    size: Size<Pixels>,
    line_height: Pixels,
    scroll_pixel_position: gpui::Point<Pixels>,
    scroll_max: gpui::Point<f32>,
    em_width: Pixels,
    em_advance: Pixels,
    line_layouts: Vec<LineWithInvisibles>,
    snapshot: EditorSnapshot,
}

#[derive(Debug, Copy, Clone)]
pub struct PointForPosition {
    pub previous_valid: DisplayPoint,
    pub next_valid: DisplayPoint,
    pub exact_unclipped: DisplayPoint,
    pub column_overshoot_after_line_end: u32,
}

impl PointForPosition {
    pub fn as_valid(&self) -> Option<DisplayPoint> {
        if self.previous_valid == self.exact_unclipped && self.next_valid == self.exact_unclipped {
            Some(self.previous_valid)
        } else {
            None
        }
    }
}

impl PositionMap {
    fn point_for_position(
        &self,
        text_bounds: Bounds<Pixels>,
        position: gpui::Point<Pixels>,
    ) -> PointForPosition {
        let scroll_position = self.snapshot.scroll_position();
        let position = position - text_bounds.origin;
        let y = position.y.max(px(0.)).min(self.size.height);
        let x = position.x + (scroll_position.x * self.em_width);
        let row = ((y / self.line_height) + scroll_position.y) as u32;

        let (column, x_overshoot_after_line_end) = if let Some(line) = self
            .line_layouts
            .get(row as usize - scroll_position.y as usize)
        {
            if let Some(ix) = line.index_for_x(x) {
                (ix as u32, px(0.))
            } else {
                (line.len as u32, px(0.).max(x - line.width))
            }
        } else {
            (0, x)
        };

        let mut exact_unclipped = DisplayPoint::new(DisplayRow(row), column);
        let previous_valid = self.snapshot.clip_point(exact_unclipped, Bias::Left);
        let next_valid = self.snapshot.clip_point(exact_unclipped, Bias::Right);

        let column_overshoot_after_line_end = (x_overshoot_after_line_end / self.em_advance) as u32;
        *exact_unclipped.column_mut() += column_overshoot_after_line_end;
        PointForPosition {
            previous_valid,
            next_valid,
            exact_unclipped,
            column_overshoot_after_line_end,
        }
    }
}

struct BlockLayout {
    id: BlockId,
    row: DisplayRow,
    element: AnyElement,
    available_space: Size<AvailableSpace>,
    style: BlockStyle,
}

fn layout_line(
    row: DisplayRow,
    snapshot: &EditorSnapshot,
    style: &EditorStyle,
    cx: &mut WindowContext,
) -> LineWithInvisibles {
    let chunks = snapshot.highlighted_chunks(row..row + DisplayRow(1), true, style);
    LineWithInvisibles::from_chunks(chunks, &style.text, MAX_LINE_LEN, 1, &[], snapshot.mode, cx)
        .pop()
        .unwrap()
}

#[derive(Debug)]
pub struct IndentGuideLayout {
    origin: gpui::Point<Pixels>,
    length: Pixels,
    single_indent_width: Pixels,
    depth: u32,
    active: bool,
    settings: IndentGuideSettings,
}

pub struct CursorLayout {
    origin: gpui::Point<Pixels>,
    block_width: Pixels,
    line_height: Pixels,
    color: Hsla,
    shape: CursorShape,
    block_text: Option<ShapedLine>,
    cursor_name: Option<AnyElement>,
}

#[derive(Debug)]
pub struct CursorName {
    string: SharedString,
    color: Hsla,
    is_top_row: bool,
}

impl CursorLayout {
    pub fn new(
        origin: gpui::Point<Pixels>,
        block_width: Pixels,
        line_height: Pixels,
        color: Hsla,
        shape: CursorShape,
        block_text: Option<ShapedLine>,
    ) -> CursorLayout {
        CursorLayout {
            origin,
            block_width,
            line_height,
            color,
            shape,
            block_text,
            cursor_name: None,
        }
    }

    pub fn bounding_rect(&self, origin: gpui::Point<Pixels>) -> Bounds<Pixels> {
        Bounds {
            origin: self.origin + origin,
            size: size(self.block_width, self.line_height),
        }
    }

    fn bounds(&self, origin: gpui::Point<Pixels>) -> Bounds<Pixels> {
        match self.shape {
            CursorShape::Bar => Bounds {
                origin: self.origin + origin,
                size: size(px(2.0), self.line_height),
            },
            CursorShape::Block | CursorShape::Hollow => Bounds {
                origin: self.origin + origin,
                size: size(self.block_width, self.line_height),
            },
            CursorShape::Underscore => Bounds {
                origin: self.origin
                    + origin
                    + gpui::Point::new(Pixels::ZERO, self.line_height - px(2.0)),
                size: size(self.block_width, px(2.0)),
            },
        }
    }

    pub fn layout(
        &mut self,
        origin: gpui::Point<Pixels>,
        cursor_name: Option<CursorName>,
        cx: &mut WindowContext,
    ) {
        if let Some(cursor_name) = cursor_name {
            let bounds = self.bounds(origin);
            let text_size = self.line_height / 1.5;

            let name_origin = if cursor_name.is_top_row {
                point(bounds.right() - px(1.), bounds.top())
            } else {
                point(bounds.left(), bounds.top() - text_size / 2. - px(1.))
            };
            let mut name_element = div()
                .bg(self.color)
                .text_size(text_size)
                .px_0p5()
                .line_height(text_size + px(2.))
                .text_color(cursor_name.color)
                .child(cursor_name.string.clone())
                .into_any_element();

            name_element.prepaint_as_root(name_origin, AvailableSpace::min_size(), cx);

            self.cursor_name = Some(name_element);
        }
    }

    pub fn paint(&mut self, origin: gpui::Point<Pixels>, cx: &mut WindowContext) {
        let bounds = self.bounds(origin);

        //Draw background or border quad
        let cursor = if matches!(self.shape, CursorShape::Hollow) {
            outline(bounds, self.color)
        } else {
            fill(bounds, self.color)
        };

        if let Some(name) = &mut self.cursor_name {
            name.paint(cx);
        }

        cx.paint_quad(cursor);

        if let Some(block_text) = &self.block_text {
            block_text
                .paint(self.origin + origin, self.line_height, cx)
                .log_err();
        }
    }

    pub fn shape(&self) -> CursorShape {
        self.shape
    }
}

#[derive(Debug)]
pub struct HighlightedRange {
    pub start_y: Pixels,
    pub line_height: Pixels,
    pub lines: Vec<HighlightedRangeLine>,
    pub color: Hsla,
    pub corner_radius: Pixels,
}

#[derive(Debug)]
pub struct HighlightedRangeLine {
    pub start_x: Pixels,
    pub end_x: Pixels,
}

impl HighlightedRange {
    pub fn paint(&self, bounds: Bounds<Pixels>, cx: &mut WindowContext) {
        if self.lines.len() >= 2 && self.lines[0].start_x > self.lines[1].end_x {
            self.paint_lines(self.start_y, &self.lines[0..1], bounds, cx);
            self.paint_lines(
                self.start_y + self.line_height,
                &self.lines[1..],
                bounds,
                cx,
            );
        } else {
            self.paint_lines(self.start_y, &self.lines, bounds, cx);
        }
    }

    fn paint_lines(
        &self,
        start_y: Pixels,
        lines: &[HighlightedRangeLine],
        _bounds: Bounds<Pixels>,
        cx: &mut WindowContext,
    ) {
        if lines.is_empty() {
            return;
        }

        let first_line = lines.first().unwrap();
        let last_line = lines.last().unwrap();

        let first_top_left = point(first_line.start_x, start_y);
        let first_top_right = point(first_line.end_x, start_y);

        let curve_height = point(Pixels::ZERO, self.corner_radius);
        let curve_width = |start_x: Pixels, end_x: Pixels| {
            let max = (end_x - start_x) / 2.;
            let width = if max < self.corner_radius {
                max
            } else {
                self.corner_radius
            };

            point(width, Pixels::ZERO)
        };

        let top_curve_width = curve_width(first_line.start_x, first_line.end_x);
        let mut path = gpui::Path::new(first_top_right - top_curve_width);
        path.curve_to(first_top_right + curve_height, first_top_right);

        let mut iter = lines.iter().enumerate().peekable();
        while let Some((ix, line)) = iter.next() {
            let bottom_right = point(line.end_x, start_y + (ix + 1) as f32 * self.line_height);

            if let Some((_, next_line)) = iter.peek() {
                let next_top_right = point(next_line.end_x, bottom_right.y);

                match next_top_right.x.partial_cmp(&bottom_right.x).unwrap() {
                    Ordering::Equal => {
                        path.line_to(bottom_right);
                    }
                    Ordering::Less => {
                        let curve_width = curve_width(next_top_right.x, bottom_right.x);
                        path.line_to(bottom_right - curve_height);
                        if self.corner_radius > Pixels::ZERO {
                            path.curve_to(bottom_right - curve_width, bottom_right);
                        }
                        path.line_to(next_top_right + curve_width);
                        if self.corner_radius > Pixels::ZERO {
                            path.curve_to(next_top_right + curve_height, next_top_right);
                        }
                    }
                    Ordering::Greater => {
                        let curve_width = curve_width(bottom_right.x, next_top_right.x);
                        path.line_to(bottom_right - curve_height);
                        if self.corner_radius > Pixels::ZERO {
                            path.curve_to(bottom_right + curve_width, bottom_right);
                        }
                        path.line_to(next_top_right - curve_width);
                        if self.corner_radius > Pixels::ZERO {
                            path.curve_to(next_top_right + curve_height, next_top_right);
                        }
                    }
                }
            } else {
                let curve_width = curve_width(line.start_x, line.end_x);
                path.line_to(bottom_right - curve_height);
                if self.corner_radius > Pixels::ZERO {
                    path.curve_to(bottom_right - curve_width, bottom_right);
                }

                let bottom_left = point(line.start_x, bottom_right.y);
                path.line_to(bottom_left + curve_width);
                if self.corner_radius > Pixels::ZERO {
                    path.curve_to(bottom_left - curve_height, bottom_left);
                }
            }
        }

        if first_line.start_x > last_line.start_x {
            let curve_width = curve_width(last_line.start_x, first_line.start_x);
            let second_top_left = point(last_line.start_x, start_y + self.line_height);
            path.line_to(second_top_left + curve_height);
            if self.corner_radius > Pixels::ZERO {
                path.curve_to(second_top_left + curve_width, second_top_left);
            }
            let first_bottom_left = point(first_line.start_x, second_top_left.y);
            path.line_to(first_bottom_left - curve_width);
            if self.corner_radius > Pixels::ZERO {
                path.curve_to(first_bottom_left - curve_height, first_bottom_left);
            }
        }

        path.line_to(first_top_left + curve_height);
        if self.corner_radius > Pixels::ZERO {
            path.curve_to(first_top_left + top_curve_width, first_top_left);
        }
        path.line_to(first_top_right - top_curve_width);

        cx.paint_path(path, self.color);
    }
}

pub fn scale_vertical_mouse_autoscroll_delta(delta: Pixels) -> f32 {
    (delta.pow(1.5) / 100.0).into()
}

fn scale_horizontal_mouse_autoscroll_delta(delta: Pixels) -> f32 {
    (delta.pow(1.2) / 300.0).into()
}

#[cfg(test)]
mod tests {
    use super::*;
    use crate::{
        display_map::{BlockDisposition, BlockProperties},
        editor_tests::{init_test, update_test_language_settings},
        Editor, MultiBuffer,
    };
    use gpui::{TestAppContext, VisualTestContext};
    use language::language_settings;
    use log::info;
    use std::num::NonZeroU32;
    use ui::Context;
    use util::test::sample_text;

    #[gpui::test]
    fn test_shape_line_numbers(cx: &mut TestAppContext) {
        init_test(cx, |_| {});
        let window = cx.add_window(|cx| {
            let buffer = MultiBuffer::build_simple(&sample_text(6, 6, 'a'), cx);
            Editor::new(EditorMode::Full, buffer, None, true, cx)
        });

        let editor = window.root(cx).unwrap();
        let style = cx.update(|cx| editor.read(cx).style().unwrap().clone());
        let element = EditorElement::new(&editor, style);
        let snapshot = window.update(cx, |editor, cx| editor.snapshot(cx)).unwrap();

        let layouts = cx
            .update_window(*window, |_, cx| {
                element.layout_line_numbers(
                    DisplayRow(0)..DisplayRow(6),
                    (0..6).map(MultiBufferRow).map(Some),
                    &Default::default(),
                    Some(DisplayPoint::new(DisplayRow(0), 0)),
                    &snapshot,
                    cx,
                )
            })
            .unwrap();
        assert_eq!(layouts.len(), 6);

        let relative_rows = window
            .update(cx, |editor, cx| {
                let snapshot = editor.snapshot(cx);
                element.calculate_relative_line_numbers(
                    &snapshot,
                    &(DisplayRow(0)..DisplayRow(6)),
                    Some(DisplayRow(3)),
                )
            })
            .unwrap();
        assert_eq!(relative_rows[&DisplayRow(0)], 3);
        assert_eq!(relative_rows[&DisplayRow(1)], 2);
        assert_eq!(relative_rows[&DisplayRow(2)], 1);
        // current line has no relative number
        assert_eq!(relative_rows[&DisplayRow(4)], 1);
        assert_eq!(relative_rows[&DisplayRow(5)], 2);

        // works if cursor is before screen
        let relative_rows = window
            .update(cx, |editor, cx| {
                let snapshot = editor.snapshot(cx);
                element.calculate_relative_line_numbers(
                    &snapshot,
                    &(DisplayRow(3)..DisplayRow(6)),
                    Some(DisplayRow(1)),
                )
            })
            .unwrap();
        assert_eq!(relative_rows.len(), 3);
        assert_eq!(relative_rows[&DisplayRow(3)], 2);
        assert_eq!(relative_rows[&DisplayRow(4)], 3);
        assert_eq!(relative_rows[&DisplayRow(5)], 4);

        // works if cursor is after screen
        let relative_rows = window
            .update(cx, |editor, cx| {
                let snapshot = editor.snapshot(cx);
                element.calculate_relative_line_numbers(
                    &snapshot,
                    &(DisplayRow(0)..DisplayRow(3)),
                    Some(DisplayRow(6)),
                )
            })
            .unwrap();
        assert_eq!(relative_rows.len(), 3);
        assert_eq!(relative_rows[&DisplayRow(0)], 5);
        assert_eq!(relative_rows[&DisplayRow(1)], 4);
        assert_eq!(relative_rows[&DisplayRow(2)], 3);
    }

    #[gpui::test]
    async fn test_vim_visual_selections(cx: &mut TestAppContext) {
        init_test(cx, |_| {});

        let window = cx.add_window(|cx| {
            let buffer = MultiBuffer::build_simple(&(sample_text(6, 6, 'a') + "\n"), cx);
            Editor::new(EditorMode::Full, buffer, None, true, cx)
        });
        let cx = &mut VisualTestContext::from_window(*window, cx);
        let editor = window.root(cx).unwrap();
        let style = cx.update(|cx| editor.read(cx).style().unwrap().clone());

        window
            .update(cx, |editor, cx| {
                editor.cursor_shape = CursorShape::Block;
                editor.change_selections(None, cx, |s| {
                    s.select_ranges([
                        Point::new(0, 0)..Point::new(1, 0),
                        Point::new(3, 2)..Point::new(3, 3),
                        Point::new(5, 6)..Point::new(6, 0),
                    ]);
                });
            })
            .unwrap();

        let (_, state) = cx.draw(point(px(500.), px(500.)), size(px(500.), px(500.)), |_| {
            EditorElement::new(&editor, style)
        });

        assert_eq!(state.selections.len(), 1);
        let local_selections = &state.selections[0].1;
        assert_eq!(local_selections.len(), 3);
        // moves cursor back one line
        assert_eq!(
            local_selections[0].head,
            DisplayPoint::new(DisplayRow(0), 6)
        );
        assert_eq!(
            local_selections[0].range,
            DisplayPoint::new(DisplayRow(0), 0)..DisplayPoint::new(DisplayRow(1), 0)
        );

        // moves cursor back one column
        assert_eq!(
            local_selections[1].range,
            DisplayPoint::new(DisplayRow(3), 2)..DisplayPoint::new(DisplayRow(3), 3)
        );
        assert_eq!(
            local_selections[1].head,
            DisplayPoint::new(DisplayRow(3), 2)
        );

        // leaves cursor on the max point
        assert_eq!(
            local_selections[2].range,
            DisplayPoint::new(DisplayRow(5), 6)..DisplayPoint::new(DisplayRow(6), 0)
        );
        assert_eq!(
            local_selections[2].head,
            DisplayPoint::new(DisplayRow(6), 0)
        );

        // active lines does not include 1 (even though the range of the selection does)
        assert_eq!(
            state.active_rows.keys().cloned().collect::<Vec<_>>(),
            vec![DisplayRow(0), DisplayRow(3), DisplayRow(5), DisplayRow(6)]
        );

        // multi-buffer support
        // in DisplayPoint coordinates, this is what we're dealing with:
        //  0: [[file
        //  1:   header
        //  2:   section]]
        //  3: aaaaaa
        //  4: bbbbbb
        //  5: cccccc
        //  6:
        //  7: [[footer]]
        //  8: [[header]]
        //  9: ffffff
        // 10: gggggg
        // 11: hhhhhh
        // 12:
        // 13: [[footer]]
        // 14: [[file
        // 15:   header
        // 16:   section]]
        // 17: bbbbbb
        // 18: cccccc
        // 19: dddddd
        // 20: [[footer]]
        let window = cx.add_window(|cx| {
            let buffer = MultiBuffer::build_multi(
                [
                    (
                        &(sample_text(8, 6, 'a') + "\n"),
                        vec![
                            Point::new(0, 0)..Point::new(3, 0),
                            Point::new(4, 0)..Point::new(7, 0),
                        ],
                    ),
                    (
                        &(sample_text(8, 6, 'a') + "\n"),
                        vec![Point::new(1, 0)..Point::new(3, 0)],
                    ),
                ],
                cx,
            );
            Editor::new(EditorMode::Full, buffer, None, true, cx)
        });
        let editor = window.root(cx).unwrap();
        let style = cx.update(|cx| editor.read(cx).style().unwrap().clone());
        let _state = window.update(cx, |editor, cx| {
            editor.cursor_shape = CursorShape::Block;
            editor.change_selections(None, cx, |s| {
                s.select_display_ranges([
                    DisplayPoint::new(DisplayRow(4), 0)..DisplayPoint::new(DisplayRow(7), 0),
                    DisplayPoint::new(DisplayRow(10), 0)..DisplayPoint::new(DisplayRow(13), 0),
                ]);
            });
        });

        let (_, state) = cx.draw(point(px(500.), px(500.)), size(px(500.), px(500.)), |_| {
            EditorElement::new(&editor, style)
        });
        assert_eq!(state.selections.len(), 1);
        let local_selections = &state.selections[0].1;
        assert_eq!(local_selections.len(), 2);

        // moves cursor on excerpt boundary back a line
        // and doesn't allow selection to bleed through
        assert_eq!(
            local_selections[0].range,
            DisplayPoint::new(DisplayRow(4), 0)..DisplayPoint::new(DisplayRow(7), 0)
        );
        assert_eq!(
            local_selections[0].head,
            DisplayPoint::new(DisplayRow(6), 0)
        );
        // moves cursor on buffer boundary back two lines
        // and doesn't allow selection to bleed through
        assert_eq!(
            local_selections[1].range,
            DisplayPoint::new(DisplayRow(10), 0)..DisplayPoint::new(DisplayRow(13), 0)
        );
        assert_eq!(
            local_selections[1].head,
            DisplayPoint::new(DisplayRow(12), 0)
        );
    }

    #[gpui::test]
    fn test_layout_with_placeholder_text_and_blocks(cx: &mut TestAppContext) {
        init_test(cx, |_| {});

        let window = cx.add_window(|cx| {
            let buffer = MultiBuffer::build_simple("", cx);
            Editor::new(EditorMode::Full, buffer, None, true, cx)
        });
        let cx = &mut VisualTestContext::from_window(*window, cx);
        let editor = window.root(cx).unwrap();
        let style = cx.update(|cx| editor.read(cx).style().unwrap().clone());
        window
            .update(cx, |editor, cx| {
                editor.set_placeholder_text("hello", cx);
                editor.insert_blocks(
                    [BlockProperties {
                        style: BlockStyle::Fixed,
                        disposition: BlockDisposition::Above,
                        height: 3,
                        position: Anchor::min(),
                        render: Box::new(|_| div().into_any()),
                    }],
                    None,
                    cx,
                );

                // Blur the editor so that it displays placeholder text.
                cx.blur();
            })
            .unwrap();

        let (_, state) = cx.draw(point(px(500.), px(500.)), size(px(500.), px(500.)), |_| {
            EditorElement::new(&editor, style)
        });
        assert_eq!(state.position_map.line_layouts.len(), 4);
        assert_eq!(
            state
                .line_numbers
                .iter()
                .map(Option::is_some)
                .collect::<Vec<_>>(),
            &[false, false, false, true]
        );
    }

    #[gpui::test]
    fn test_all_invisibles_drawing(cx: &mut TestAppContext) {
        const TAB_SIZE: u32 = 4;

        let input_text = "\t \t|\t| a b";
        let expected_invisibles = vec![
            Invisible::Tab {
                line_start_offset: 0,
                line_end_offset: TAB_SIZE as usize,
            },
            Invisible::Whitespace {
                line_offset: TAB_SIZE as usize,
            },
            Invisible::Tab {
                line_start_offset: TAB_SIZE as usize + 1,
                line_end_offset: TAB_SIZE as usize * 2,
            },
            Invisible::Tab {
                line_start_offset: TAB_SIZE as usize * 2 + 1,
                line_end_offset: TAB_SIZE as usize * 3,
            },
            Invisible::Whitespace {
                line_offset: TAB_SIZE as usize * 3 + 1,
            },
            Invisible::Whitespace {
                line_offset: TAB_SIZE as usize * 3 + 3,
            },
        ];
        assert_eq!(
            expected_invisibles.len(),
            input_text
                .chars()
                .filter(|initial_char| initial_char.is_whitespace())
                .count(),
            "Hardcoded expected invisibles differ from the actual ones in '{input_text}'"
        );

        init_test(cx, |s| {
            s.defaults.show_whitespaces = Some(ShowWhitespaceSetting::All);
            s.defaults.tab_size = NonZeroU32::new(TAB_SIZE);
        });

        let actual_invisibles =
            collect_invisibles_from_new_editor(cx, EditorMode::Full, &input_text, px(500.0));

        assert_eq!(expected_invisibles, actual_invisibles);
    }

    #[gpui::test]
    fn test_invisibles_dont_appear_in_certain_editors(cx: &mut TestAppContext) {
        init_test(cx, |s| {
            s.defaults.show_whitespaces = Some(ShowWhitespaceSetting::All);
            s.defaults.tab_size = NonZeroU32::new(4);
        });

        for editor_mode_without_invisibles in [
            EditorMode::SingleLine { auto_width: false },
            EditorMode::AutoHeight { max_lines: 100 },
        ] {
            let invisibles = collect_invisibles_from_new_editor(
                cx,
                editor_mode_without_invisibles,
                "\t\t\t| | a b",
                px(500.0),
            );
            assert!(invisibles.is_empty(),
                    "For editor mode {editor_mode_without_invisibles:?} no invisibles was expected but got {invisibles:?}");
        }
    }

    #[gpui::test]
    fn test_wrapped_invisibles_drawing(cx: &mut TestAppContext) {
        let tab_size = 4;
        let input_text = "a\tbcd     ".repeat(9);
        let repeated_invisibles = [
            Invisible::Tab {
                line_start_offset: 1,
                line_end_offset: tab_size as usize,
            },
            Invisible::Whitespace {
                line_offset: tab_size as usize + 3,
            },
            Invisible::Whitespace {
                line_offset: tab_size as usize + 4,
            },
            Invisible::Whitespace {
                line_offset: tab_size as usize + 5,
            },
            Invisible::Whitespace {
                line_offset: tab_size as usize + 6,
            },
            Invisible::Whitespace {
                line_offset: tab_size as usize + 7,
            },
        ];
        let expected_invisibles = std::iter::once(repeated_invisibles)
            .cycle()
            .take(9)
            .flatten()
            .collect::<Vec<_>>();
        assert_eq!(
            expected_invisibles.len(),
            input_text
                .chars()
                .filter(|initial_char| initial_char.is_whitespace())
                .count(),
            "Hardcoded expected invisibles differ from the actual ones in '{input_text}'"
        );
        info!("Expected invisibles: {expected_invisibles:?}");

        init_test(cx, |_| {});

        // Put the same string with repeating whitespace pattern into editors of various size,
        // take deliberately small steps during resizing, to put all whitespace kinds near the wrap point.
        let resize_step = 10.0;
        let mut editor_width = 200.0;
        while editor_width <= 1000.0 {
            update_test_language_settings(cx, |s| {
                s.defaults.tab_size = NonZeroU32::new(tab_size);
                s.defaults.show_whitespaces = Some(ShowWhitespaceSetting::All);
                s.defaults.preferred_line_length = Some(editor_width as u32);
                s.defaults.soft_wrap = Some(language_settings::SoftWrap::PreferredLineLength);
            });

            let actual_invisibles = collect_invisibles_from_new_editor(
                cx,
                EditorMode::Full,
                &input_text,
                px(editor_width),
            );

            // Whatever the editor size is, ensure it has the same invisible kinds in the same order
            // (no good guarantees about the offsets: wrapping could trigger padding and its tests should check the offsets).
            let mut i = 0;
            for (actual_index, actual_invisible) in actual_invisibles.iter().enumerate() {
                i = actual_index;
                match expected_invisibles.get(i) {
                    Some(expected_invisible) => match (expected_invisible, actual_invisible) {
                        (Invisible::Whitespace { .. }, Invisible::Whitespace { .. })
                        | (Invisible::Tab { .. }, Invisible::Tab { .. }) => {}
                        _ => {
                            panic!("At index {i}, expected invisible {expected_invisible:?} does not match actual {actual_invisible:?} by kind. Actual invisibles: {actual_invisibles:?}")
                        }
                    },
                    None => panic!("Unexpected extra invisible {actual_invisible:?} at index {i}"),
                }
            }
            let missing_expected_invisibles = &expected_invisibles[i + 1..];
            assert!(
                missing_expected_invisibles.is_empty(),
                "Missing expected invisibles after index {i}: {missing_expected_invisibles:?}"
            );

            editor_width += resize_step;
        }
    }

    fn collect_invisibles_from_new_editor(
        cx: &mut TestAppContext,
        editor_mode: EditorMode,
        input_text: &str,
        editor_width: Pixels,
    ) -> Vec<Invisible> {
        info!(
            "Creating editor with mode {editor_mode:?}, width {}px and text '{input_text}'",
            editor_width.0
        );
        let window = cx.add_window(|cx| {
            let buffer = MultiBuffer::build_simple(&input_text, cx);
            Editor::new(editor_mode, buffer, None, true, cx)
        });
        let cx = &mut VisualTestContext::from_window(*window, cx);
        let editor = window.root(cx).unwrap();
        let style = cx.update(|cx| editor.read(cx).style().unwrap().clone());
        window
            .update(cx, |editor, cx| {
                editor.set_soft_wrap_mode(language_settings::SoftWrap::EditorWidth, cx);
                editor.set_wrap_width(Some(editor_width), cx);
            })
            .unwrap();
        let (_, state) = cx.draw(point(px(500.), px(500.)), size(px(500.), px(500.)), |_| {
            EditorElement::new(&editor, style)
        });
        state
            .position_map
            .line_layouts
            .iter()
            .flat_map(|line_with_invisibles| &line_with_invisibles.invisibles)
            .cloned()
            .collect()
    }
}

pub fn register_action<T: Action>(
    view: &View<Editor>,
    cx: &mut WindowContext,
    listener: impl Fn(&mut Editor, &T, &mut ViewContext<Editor>) + 'static,
) {
    let view = view.clone();
    cx.on_action(TypeId::of::<T>(), move |action, phase, cx| {
        let action = action.downcast_ref().unwrap();
        if phase == DispatchPhase::Bubble {
            view.update(cx, |editor, cx| {
                listener(editor, action, cx);
            })
        }
    })
}

fn compute_auto_height_layout(
    editor: &mut Editor,
    max_lines: usize,
    max_line_number_width: Pixels,
    known_dimensions: Size<Option<Pixels>>,
    available_width: AvailableSpace,
    cx: &mut ViewContext<Editor>,
) -> Option<Size<Pixels>> {
    let width = known_dimensions.width.or_else(|| {
        if let AvailableSpace::Definite(available_width) = available_width {
            Some(available_width)
        } else {
            None
        }
    })?;
    if let Some(height) = known_dimensions.height {
        return Some(size(width, height));
    }

    let style = editor.style.as_ref().unwrap();
    let font_id = cx.text_system().resolve_font(&style.text.font());
    let font_size = style.text.font_size.to_pixels(cx.rem_size());
    let line_height = style.text.line_height_in_pixels(cx.rem_size());
    let em_width = cx
        .text_system()
        .typographic_bounds(font_id, font_size, 'm')
        .unwrap()
        .size
        .width;

    let mut snapshot = editor.snapshot(cx);
    let gutter_dimensions =
        snapshot.gutter_dimensions(font_id, font_size, em_width, max_line_number_width, cx);

    editor.gutter_dimensions = gutter_dimensions;
    let text_width = width - gutter_dimensions.width;
    let overscroll = size(em_width, px(0.));

    let editor_width = text_width - gutter_dimensions.margin - overscroll.width - em_width;
    if editor.set_wrap_width(Some(editor_width), cx) {
        snapshot = editor.snapshot(cx);
    }

    let scroll_height = Pixels::from(snapshot.max_point().row().next_row().0) * line_height;
    let height = scroll_height
        .max(line_height)
        .min(line_height * max_lines as f32);

    Some(size(width, height))
}<|MERGE_RESOLUTION|>--- conflicted
+++ resolved
@@ -1561,10 +1561,7 @@
         scroll_pixel_position: gpui::Point<Pixels>,
         gutter_dimensions: &GutterDimensions,
         gutter_hitbox: &Hitbox,
-<<<<<<< HEAD
-=======
         rows_with_hunk_bounds: &HashMap<DisplayRow, Bounds<Pixels>>,
->>>>>>> 11c740b4
         snapshot: &EditorSnapshot,
         cx: &mut WindowContext,
     ) -> Vec<AnyElement> {
@@ -1588,10 +1585,7 @@
                         gutter_dimensions,
                         scroll_pixel_position,
                         gutter_hitbox,
-<<<<<<< HEAD
-=======
                         rows_with_hunk_bounds,
->>>>>>> 11c740b4
                         cx,
                     );
                     Some(button)
@@ -5446,10 +5440,7 @@
                         scroll_pixel_position,
                         &gutter_dimensions,
                         &gutter_hitbox,
-<<<<<<< HEAD
-=======
                         &rows_with_hunk_bounds,
->>>>>>> 11c740b4
                         &snapshot,
                         cx,
                     );
