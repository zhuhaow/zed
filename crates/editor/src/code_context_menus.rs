use fuzzy::{StringMatch, StringMatchCandidate};
use gpui::{
    div, pulsating_between, px, uniform_list, Animation, AnimationExt, AnyElement,
    BackgroundExecutor, Div, Entity, FontWeight, ListSizingBehavior, ScrollStrategy, SharedString,
    Size, StrikethroughStyle, StyledText, UniformListScrollHandle, WeakEntity,
};
use language::Buffer;
use language::{CodeLabel, Documentation};
use lsp::LanguageServerId;
use multi_buffer::{Anchor, ExcerptId};
use ordered_float::OrderedFloat;
use project::{CodeAction, Completion, TaskSourceKind};
use settings::Settings;
use std::time::Duration;
use std::{
    cell::RefCell,
    cmp::{min, Reverse},
    iter,
    ops::Range,
    rc::Rc,
};
use task::ResolvedTask;
use ui::{prelude::*, Color, IntoElement, ListItem, Pixels, Popover, Styled};
use util::ResultExt;
use workspace::Workspace;

use crate::{
    actions::{ConfirmCodeAction, ConfirmCompletion},
    display_map::DisplayPoint,
    render_parsed_markdown, split_words, styled_runs_for_code_label, CodeActionProvider,
    CompletionId, CompletionProvider, DisplayRow, Editor, EditorStyle, ResolvedTasks,
};
use crate::{AcceptInlineCompletion, InlineCompletionMenuHint, InlineCompletionText};

pub const MENU_GAP: Pixels = px(4.);
pub const MENU_ASIDE_X_PADDING: Pixels = px(16.);
pub const MENU_ASIDE_MIN_WIDTH: Pixels = px(260.);
pub const MENU_ASIDE_MAX_WIDTH: Pixels = px(500.);

pub enum CodeContextMenu {
    Completions(CompletionsMenu),
    CodeActions(CodeActionsMenu),
}

impl CodeContextMenu {
    pub fn select_first(
        &mut self,
        provider: Option<&dyn CompletionProvider>,
        cx: &mut Context<Editor>,
    ) -> bool {
        if self.visible() {
            match self {
                CodeContextMenu::Completions(menu) => menu.select_first(provider, cx),
                CodeContextMenu::CodeActions(menu) => menu.select_first(cx),
            }
            true
        } else {
            false
        }
    }

    pub fn select_prev(
        &mut self,
        provider: Option<&dyn CompletionProvider>,
        cx: &mut Context<Editor>,
    ) -> bool {
        if self.visible() {
            match self {
                CodeContextMenu::Completions(menu) => menu.select_prev(provider, cx),
                CodeContextMenu::CodeActions(menu) => menu.select_prev(cx),
            }
            true
        } else {
            false
        }
    }

    pub fn select_next(
        &mut self,
        provider: Option<&dyn CompletionProvider>,
        cx: &mut Context<Editor>,
    ) -> bool {
        if self.visible() {
            match self {
                CodeContextMenu::Completions(menu) => menu.select_next(provider, cx),
                CodeContextMenu::CodeActions(menu) => menu.select_next(cx),
            }
            true
        } else {
            false
        }
    }

    pub fn select_last(
        &mut self,
        provider: Option<&dyn CompletionProvider>,
        cx: &mut Context<Editor>,
    ) -> bool {
        if self.visible() {
            match self {
                CodeContextMenu::Completions(menu) => menu.select_last(provider, cx),
                CodeContextMenu::CodeActions(menu) => menu.select_last(cx),
            }
            true
        } else {
            false
        }
    }

    pub fn visible(&self) -> bool {
        match self {
            CodeContextMenu::Completions(menu) => menu.visible(),
            CodeContextMenu::CodeActions(menu) => menu.visible(),
        }
    }

    pub fn origin(&self, cursor_position: DisplayPoint) -> ContextMenuOrigin {
        match self {
            CodeContextMenu::Completions(menu) => menu.origin(cursor_position),
            CodeContextMenu::CodeActions(menu) => menu.origin(cursor_position),
        }
    }

    pub fn render(
        &self,
        style: &EditorStyle,
        max_height_in_lines: u32,
        y_flipped: bool,
        window: &mut Window,
        cx: &mut Context<Editor>,
    ) -> AnyElement {
        match self {
            CodeContextMenu::Completions(menu) => {
                menu.render(style, max_height_in_lines, y_flipped, window, cx)
            }
            CodeContextMenu::CodeActions(menu) => {
                menu.render(style, max_height_in_lines, y_flipped, window, cx)
            }
        }
    }

    pub fn render_aside(
        &self,
        style: &EditorStyle,
        max_size: Size<Pixels>,
        workspace: Option<WeakEntity<Workspace>>,
        cx: &mut Context<Editor>,
    ) -> Option<AnyElement> {
        match self {
            CodeContextMenu::Completions(menu) => menu.render_aside(style, max_size, workspace, cx),
            CodeContextMenu::CodeActions(_) => None,
        }
    }
}

pub enum ContextMenuOrigin {
    EditorPoint(DisplayPoint),
    GutterIndicator(DisplayRow),
}

#[derive(Clone, Debug)]
pub struct CompletionsMenu {
    pub id: CompletionId,
    sort_completions: bool,
    pub initial_position: Anchor,
    pub buffer: Entity<Buffer>,
    pub completions: Rc<RefCell<Box<[Completion]>>>,
    match_candidates: Rc<[StringMatchCandidate]>,
    pub entries: Rc<RefCell<Vec<CompletionEntry>>>,
    pub selected_item: usize,
    scroll_handle: UniformListScrollHandle,
    resolve_completions: bool,
    show_completion_documentation: bool,
    last_rendered_range: Rc<RefCell<Option<Range<usize>>>>,
}

#[derive(Clone, Debug)]
pub(crate) enum CompletionEntry {
    Match(StringMatch),
    InlineCompletionHint(InlineCompletionMenuHint),
}

impl CompletionsMenu {
    pub fn new(
        id: CompletionId,
        sort_completions: bool,
        show_completion_documentation: bool,
        initial_position: Anchor,
        buffer: Entity<Buffer>,
        completions: Box<[Completion]>,
    ) -> Self {
        let match_candidates = completions
            .iter()
            .enumerate()
            .map(|(id, completion)| StringMatchCandidate::new(id, &completion.label.filter_text()))
            .collect();

        Self {
            id,
            sort_completions,
            initial_position,
            buffer,
            show_completion_documentation,
            completions: RefCell::new(completions).into(),
            match_candidates,
            entries: RefCell::new(Vec::new()).into(),
            selected_item: 0,
            scroll_handle: UniformListScrollHandle::new(),
            resolve_completions: true,
            last_rendered_range: RefCell::new(None).into(),
        }
    }

    pub fn new_snippet_choices(
        id: CompletionId,
        sort_completions: bool,
        choices: &Vec<String>,
        selection: Range<Anchor>,
        buffer: Entity<Buffer>,
    ) -> Self {
        let completions = choices
            .iter()
            .map(|choice| Completion {
                old_range: selection.start.text_anchor..selection.end.text_anchor,
                new_text: choice.to_string(),
                label: CodeLabel {
                    text: choice.to_string(),
                    runs: Default::default(),
                    filter_range: Default::default(),
                },
                server_id: LanguageServerId(usize::MAX),
                documentation: None,
                lsp_completion: Default::default(),
                confirm: None,
                resolved: true,
            })
            .collect();

        let match_candidates = choices
            .iter()
            .enumerate()
            .map(|(id, completion)| StringMatchCandidate::new(id, &completion))
            .collect();
        let entries = choices
            .iter()
            .enumerate()
            .map(|(id, completion)| {
                CompletionEntry::Match(StringMatch {
                    candidate_id: id,
                    score: 1.,
                    positions: vec![],
                    string: completion.clone(),
                })
            })
            .collect::<Vec<_>>();
        Self {
            id,
            sort_completions,
            initial_position: selection.start,
            buffer,
            completions: RefCell::new(completions).into(),
            match_candidates,
            entries: RefCell::new(entries).into(),
            selected_item: 0,
            scroll_handle: UniformListScrollHandle::new(),
            resolve_completions: false,
            show_completion_documentation: false,
            last_rendered_range: RefCell::new(None).into(),
        }
    }

    fn select_first(
        &mut self,
        provider: Option<&dyn CompletionProvider>,
        cx: &mut Context<Editor>,
    ) {
        let index = if self.scroll_handle.y_flipped() {
            self.entries.borrow().len() - 1
        } else {
            0
        };
        self.update_selection_index(index, provider, cx);
    }

    fn select_last(&mut self, provider: Option<&dyn CompletionProvider>, cx: &mut Context<Editor>) {
        let index = if self.scroll_handle.y_flipped() {
            0
        } else {
            self.entries.borrow().len() - 1
        };
        self.update_selection_index(index, provider, cx);
    }

    fn select_prev(&mut self, provider: Option<&dyn CompletionProvider>, cx: &mut Context<Editor>) {
        let index = if self.scroll_handle.y_flipped() {
            self.next_match_index()
        } else {
            self.prev_match_index()
        };
        self.update_selection_index(index, provider, cx);
    }

    fn select_next(&mut self, provider: Option<&dyn CompletionProvider>, cx: &mut Context<Editor>) {
        let index = if self.scroll_handle.y_flipped() {
            self.prev_match_index()
        } else {
            self.next_match_index()
        };
        self.update_selection_index(index, provider, cx);
    }

    fn update_selection_index(
        &mut self,
        match_index: usize,
        provider: Option<&dyn CompletionProvider>,
        cx: &mut Context<Editor>,
    ) {
        if self.selected_item != match_index {
            self.selected_item = match_index;
            self.scroll_handle
                .scroll_to_item(self.selected_item, ScrollStrategy::Top);
            self.resolve_visible_completions(provider, cx);
            cx.notify();
        }
    }

    fn prev_match_index(&self) -> usize {
        if self.selected_item > 0 {
            self.selected_item - 1
        } else {
            self.entries.borrow().len() - 1
        }
    }

    fn next_match_index(&self) -> usize {
        if self.selected_item + 1 < self.entries.borrow().len() {
            self.selected_item + 1
        } else {
            0
        }
    }

    pub fn show_inline_completion_hint(&mut self, hint: InlineCompletionMenuHint) {
        let hint = CompletionEntry::InlineCompletionHint(hint);
        let mut entries = self.entries.borrow_mut();
        match entries.first() {
            Some(CompletionEntry::InlineCompletionHint { .. }) => {
                entries[0] = hint;
            }
            _ => {
                entries.insert(0, hint);
                // When `y_flipped`, need to scroll to bring it into view.
                if self.selected_item == 0 {
                    self.scroll_handle
                        .scroll_to_item(self.selected_item, ScrollStrategy::Top);
                }
            }
        }
    }

    pub fn resolve_visible_completions(
        &mut self,
        provider: Option<&dyn CompletionProvider>,
        cx: &mut Context<Editor>,
    ) {
        if !self.resolve_completions {
            return;
        }
        let Some(provider) = provider else {
            return;
        };

        // Attempt to resolve completions for every item that will be displayed. This matters
        // because single line documentation may be displayed inline with the completion.
        //
        // When navigating to the very beginning or end of completions, `last_rendered_range` may
        // have no overlap with the completions that will be displayed, so instead use a range based
        // on the last rendered count.
        const APPROXIMATE_VISIBLE_COUNT: usize = 12;
        let last_rendered_range = self.last_rendered_range.borrow().clone();
        let visible_count = last_rendered_range
            .clone()
            .map_or(APPROXIMATE_VISIBLE_COUNT, |range| range.count());
        let entries = self.entries.borrow();
        let entry_range = if self.selected_item == 0 {
            0..min(visible_count, entries.len())
        } else if self.selected_item == entries.len() - 1 {
            entries.len().saturating_sub(visible_count)..entries.len()
        } else {
            last_rendered_range.map_or(0..0, |range| {
                min(range.start, entries.len())..min(range.end, entries.len())
            })
        };

        // Expand the range to resolve more completions than are predicted to be visible, to reduce
        // jank on navigation.
        const EXTRA_TO_RESOLVE: usize = 4;
        let entry_indices = util::iterate_expanded_and_wrapped_usize_range(
            entry_range.clone(),
            EXTRA_TO_RESOLVE,
            EXTRA_TO_RESOLVE,
            entries.len(),
        );

        // Avoid work by sometimes filtering out completions that already have documentation.
        // This filtering doesn't happen if the completions are currently being updated.
        let completions = self.completions.borrow();
        let candidate_ids = entry_indices
            .flat_map(|i| Self::entry_candidate_id(&entries[i]))
            .filter(|i| completions[*i].documentation.is_none());

        // Current selection is always resolved even if it already has documentation, to handle
        // out-of-spec language servers that return more results later.
        let candidate_ids = match Self::entry_candidate_id(&entries[self.selected_item]) {
            None => candidate_ids.collect::<Vec<usize>>(),
            Some(selected_candidate_id) => iter::once(selected_candidate_id)
                .chain(candidate_ids.filter(|id| *id != selected_candidate_id))
                .collect::<Vec<usize>>(),
        };
        drop(entries);

        if candidate_ids.is_empty() {
            return;
        }

        let resolve_task = provider.resolve_completions(
            self.buffer.clone(),
            candidate_ids,
            self.completions.clone(),
            cx,
        );

        cx.spawn(move |editor, mut cx| async move {
            if let Some(true) = resolve_task.await.log_err() {
                editor.update(&mut cx, |_, cx| cx.notify()).ok();
            }
        })
        .detach();
    }

    fn entry_candidate_id(entry: &CompletionEntry) -> Option<usize> {
        match entry {
            CompletionEntry::Match(entry) => Some(entry.candidate_id),
            CompletionEntry::InlineCompletionHint { .. } => None,
        }
    }

    pub fn visible(&self) -> bool {
        !self.entries.borrow().is_empty()
    }

    fn origin(&self, cursor_position: DisplayPoint) -> ContextMenuOrigin {
        ContextMenuOrigin::EditorPoint(cursor_position)
    }

    fn render(
        &self,
        style: &EditorStyle,
        max_height_in_lines: u32,
        y_flipped: bool,
        window: &mut Window,
        cx: &mut Context<Editor>,
    ) -> AnyElement {
        let completions = self.completions.borrow_mut();
        let show_completion_documentation = self.show_completion_documentation;
        let widest_completion_ix = self
            .entries
            .borrow()
            .iter()
            .enumerate()
            .max_by_key(|(_, mat)| match mat {
                CompletionEntry::Match(mat) => {
                    let completion = &completions[mat.candidate_id];
                    let documentation = &completion.documentation;

                    let mut len = completion.label.text.chars().count();
                    if let Some(Documentation::SingleLine(text)) = documentation {
                        if show_completion_documentation {
                            len += text.chars().count();
                        }
                    }

                    len
                }
                CompletionEntry::InlineCompletionHint(hint) => {
                    "Zed AI / ".chars().count() + hint.label().chars().count()
                }
            })
            .map(|(ix, _)| ix);
        drop(completions);

        let selected_item = self.selected_item;
        let completions = self.completions.clone();
        let entries = self.entries.clone();
        let last_rendered_range = self.last_rendered_range.clone();
        let style = style.clone();
        let list = uniform_list(
            cx.entity().clone(),
            "completions",
            self.entries.borrow().len(),
            move |_editor, range, _window, cx| {
                last_rendered_range.borrow_mut().replace(range.clone());
                let start_ix = range.start;
                let completions_guard = completions.borrow_mut();

                entries.borrow()[range]
                    .iter()
                    .enumerate()
                    .map(|(ix, mat)| {
                        let item_ix = start_ix + ix;
                        let buffer_font = theme::ThemeSettings::get_global(cx).buffer_font.clone();
                        let base_label = h_flex()
                            .gap_1()
                            .child(div().font(buffer_font.clone()).child("Zed AI"))
                            .child(div().px_0p5().child("/").opacity(0.2));

                        match mat {
                            CompletionEntry::Match(mat) => {
                                let candidate_id = mat.candidate_id;
                                let completion = &completions_guard[candidate_id];

                                let documentation = if show_completion_documentation {
                                    &completion.documentation
                                } else {
                                    &None
                                };

                                let filter_start = completion.label.filter_range.start;
                                let highlights = gpui::combine_highlights(
                                    mat.ranges().map(|range| {
                                        (
                                            filter_start + range.start..filter_start + range.end,
                                            FontWeight::BOLD.into(),
                                        )
                                    }),
                                    styled_runs_for_code_label(&completion.label, &style.syntax)
                                        .map(|(range, mut highlight)| {
                                            // Ignore font weight for syntax highlighting, as we'll use it
                                            // for fuzzy matches.
                                            highlight.font_weight = None;

                                            if completion.lsp_completion.deprecated.unwrap_or(false)
                                            {
                                                highlight.strikethrough =
                                                    Some(StrikethroughStyle {
                                                        thickness: 1.0.into(),
                                                        ..Default::default()
                                                    });
                                                highlight.color =
                                                    Some(cx.theme().colors().text_muted);
                                            }

                                            (range, highlight)
                                        }),
                                );

                                let completion_label =
                                    StyledText::new(completion.label.text.clone())
                                        .with_highlights(&style.text, highlights);
                                let documentation_label =
                                    if let Some(Documentation::SingleLine(text)) = documentation {
                                        if text.trim().is_empty() {
                                            None
                                        } else {
                                            Some(
                                                Label::new(text.clone())
                                                    .ml_4()
                                                    .size(LabelSize::Small)
                                                    .color(Color::Muted),
                                            )
                                        }
                                    } else {
                                        None
                                    };

                                let color_swatch = completion
                                    .color()
                                    .map(|color| div().size_4().bg(color).rounded_sm());

                                div().min_w(px(220.)).max_w(px(540.)).child(
                                    ListItem::new(mat.candidate_id)
                                        .inset(true)
                                        .toggle_state(item_ix == selected_item)
                                        .on_click(cx.listener(move |editor, _event, window, cx| {
                                            cx.stop_propagation();
                                            if let Some(task) = editor.confirm_completion(
                                                &ConfirmCompletion {
                                                    item_ix: Some(item_ix),
                                                },
                                                window,
                                                cx,
                                            ) {
                                                task.detach_and_log_err(cx)
                                            }
                                        }))
                                        .start_slot::<Div>(color_swatch)
                                        .child(h_flex().overflow_hidden().child(completion_label))
                                        .end_slot::<Label>(documentation_label),
                                )
                            }
                            CompletionEntry::InlineCompletionHint(
                                hint @ InlineCompletionMenuHint::None,
                            ) => div().min_w(px(250.)).max_w(px(500.)).child(
                                ListItem::new("inline-completion")
                                    .inset(true)
                                    .toggle_state(item_ix == selected_item)
                                    .start_slot(Icon::new(IconName::ZedPredict))
                                    .child(
                                        base_label.child(
                                            StyledText::new(hint.label())
                                                .with_highlights(&style.text, None),
                                        ),
                                    ),
                            ),
                            CompletionEntry::InlineCompletionHint(
                                hint @ InlineCompletionMenuHint::Loading,
                            ) => div().min_w(px(250.)).max_w(px(500.)).child(
                                ListItem::new("inline-completion")
                                    .inset(true)
                                    .toggle_state(item_ix == selected_item)
                                    .start_slot(Icon::new(IconName::ZedPredict))
                                    .child(base_label.child({
                                        let text_style = style.text.clone();
                                        StyledText::new(hint.label())
                                            .with_highlights(&text_style, None)
                                            .with_animation(
                                                "pulsating-label",
                                                Animation::new(Duration::from_secs(1))
                                                    .repeat()
                                                    .with_easing(pulsating_between(0.4, 0.8)),
                                                move |text, delta| {
                                                    let mut text_style = text_style.clone();
                                                    text_style.color =
                                                        text_style.color.opacity(delta);
                                                    text.with_highlights(&text_style, None)
                                                },
                                            )
                                    })),
                            ),
                            CompletionEntry::InlineCompletionHint(
                                hint @ InlineCompletionMenuHint::PendingTermsAcceptance,
                            ) => div().min_w(px(250.)).max_w(px(500.)).child(
                                ListItem::new("inline-completion")
                                    .inset(true)
                                    .toggle_state(item_ix == selected_item)
                                    .start_slot(Icon::new(IconName::ZedPredict))
                                    .child(
                                        base_label.child(
                                            StyledText::new(hint.label())
                                                .with_highlights(&style.text, None),
                                        ),
                                    )
                                    .on_click(cx.listener(move |editor, _event, window, cx| {
                                        cx.stop_propagation();
<<<<<<< HEAD
                                        editor.toggle_zed_predict_onboarding(cx);
=======
                                        editor.toggle_zed_predict_tos(window, cx);
>>>>>>> 7b901caf
                                    })),
                            ),

                            CompletionEntry::InlineCompletionHint(
                                hint @ InlineCompletionMenuHint::Loaded { .. },
                            ) => div().min_w(px(250.)).max_w(px(500.)).child(
                                ListItem::new("inline-completion")
                                    .inset(true)
                                    .toggle_state(item_ix == selected_item)
                                    .start_slot(Icon::new(IconName::ZedPredict))
                                    .child(
                                        base_label.child(
                                            StyledText::new(hint.label())
                                                .with_highlights(&style.text, None),
                                        ),
                                    )
                                    .on_click(cx.listener(move |editor, _event, window, cx| {
                                        cx.stop_propagation();
                                        editor.accept_inline_completion(
                                            &AcceptInlineCompletion {},
                                            window,
                                            cx,
                                        );
                                    })),
                            ),
                        }
                    })
                    .collect()
            },
        )
        .occlude()
        .max_h(max_height_in_lines as f32 * window.line_height())
        .track_scroll(self.scroll_handle.clone())
        .y_flipped(y_flipped)
        .with_width_from_item(widest_completion_ix)
        .with_sizing_behavior(ListSizingBehavior::Infer);

        Popover::new().child(list).into_any_element()
    }

    fn render_aside(
        &self,
        style: &EditorStyle,
        max_size: Size<Pixels>,
        workspace: Option<WeakEntity<Workspace>>,
        cx: &mut Context<Editor>,
    ) -> Option<AnyElement> {
        if !self.show_completion_documentation {
            return None;
        }

        let multiline_docs = match &self.entries.borrow()[self.selected_item] {
            CompletionEntry::Match(mat) => {
                match self.completions.borrow_mut()[mat.candidate_id]
                    .documentation
                    .as_ref()?
                {
                    Documentation::MultiLinePlainText(text) => {
                        div().child(SharedString::from(text.clone()))
                    }
                    Documentation::MultiLineMarkdown(parsed) if !parsed.text.is_empty() => div()
                        .child(render_parsed_markdown(
                            "completions_markdown",
                            parsed,
                            &style,
                            workspace,
                            cx,
                        )),
                    Documentation::MultiLineMarkdown(_) => return None,
                    Documentation::SingleLine(_) => return None,
                    Documentation::Undocumented => return None,
                }
            }
            CompletionEntry::InlineCompletionHint(InlineCompletionMenuHint::Loaded { text }) => {
                match text {
                    InlineCompletionText::Edit(highlighted_edits) => div()
                        .mx_1()
                        .rounded_md()
                        .bg(cx.theme().colors().editor_background)
                        .child(
                            gpui::StyledText::new(highlighted_edits.text.clone())
                                .with_highlights(&style.text, highlighted_edits.highlights.clone()),
                        ),
                    InlineCompletionText::Move(text) => div().child(text.clone()),
                }
            }
            CompletionEntry::InlineCompletionHint(_) => return None,
        };

        Some(
            Popover::new()
                .child(
                    multiline_docs
                        .id("multiline_docs")
                        .px(MENU_ASIDE_X_PADDING / 2.)
                        .max_w(max_size.width)
                        .max_h(max_size.height)
                        .overflow_y_scroll()
                        .occlude(),
                )
                .into_any_element(),
        )
    }

    pub async fn filter(&mut self, query: Option<&str>, executor: BackgroundExecutor) {
        let inline_completion_was_selected = self.selected_item == 0
            && self.entries.borrow().first().map_or(false, |entry| {
                matches!(entry, CompletionEntry::InlineCompletionHint(_))
            });

        let mut matches = if let Some(query) = query {
            fuzzy::match_strings(
                &self.match_candidates,
                query,
                query.chars().any(|c| c.is_uppercase()),
                100,
                &Default::default(),
                executor,
            )
            .await
        } else {
            self.match_candidates
                .iter()
                .enumerate()
                .map(|(candidate_id, candidate)| StringMatch {
                    candidate_id,
                    score: Default::default(),
                    positions: Default::default(),
                    string: candidate.string.clone(),
                })
                .collect()
        };

        // Remove all candidates where the query's start does not match the start of any word in the candidate
        if let Some(query) = query {
            if let Some(query_start) = query.chars().next() {
                matches.retain(|string_match| {
                    split_words(&string_match.string).any(|word| {
                        // Check that the first codepoint of the word as lowercase matches the first
                        // codepoint of the query as lowercase
                        word.chars()
                            .flat_map(|codepoint| codepoint.to_lowercase())
                            .zip(query_start.to_lowercase())
                            .all(|(word_cp, query_cp)| word_cp == query_cp)
                    })
                });
            }
        }

        let completions = self.completions.borrow_mut();
        if self.sort_completions {
            matches.sort_unstable_by_key(|mat| {
                // We do want to strike a balance here between what the language server tells us
                // to sort by (the sort_text) and what are "obvious" good matches (i.e. when you type
                // `Creat` and there is a local variable called `CreateComponent`).
                // So what we do is: we bucket all matches into two buckets
                // - Strong matches
                // - Weak matches
                // Strong matches are the ones with a high fuzzy-matcher score (the "obvious" matches)
                // and the Weak matches are the rest.
                //
                // For the strong matches, we sort by our fuzzy-finder score first and for the weak
                // matches, we prefer language-server sort_text first.
                //
                // The thinking behind that: we want to show strong matches first in order of relevance(fuzzy score).
                // Rest of the matches(weak) can be sorted as language-server expects.

                #[derive(PartialEq, Eq, PartialOrd, Ord)]
                enum MatchScore<'a> {
                    Strong {
                        score: Reverse<OrderedFloat<f64>>,
                        sort_text: Option<&'a str>,
                        sort_key: (usize, &'a str),
                    },
                    Weak {
                        sort_text: Option<&'a str>,
                        score: Reverse<OrderedFloat<f64>>,
                        sort_key: (usize, &'a str),
                    },
                }

                let completion = &completions[mat.candidate_id];
                let sort_key = completion.sort_key();
                let sort_text = completion.lsp_completion.sort_text.as_deref();
                let score = Reverse(OrderedFloat(mat.score));

                if mat.score >= 0.2 {
                    MatchScore::Strong {
                        score,
                        sort_text,
                        sort_key,
                    }
                } else {
                    MatchScore::Weak {
                        sort_text,
                        score,
                        sort_key,
                    }
                }
            });
        }
        drop(completions);

        let mut entries = self.entries.borrow_mut();
        let new_selection = if let Some(CompletionEntry::InlineCompletionHint(_)) = entries.first()
        {
            entries.truncate(1);
            if inline_completion_was_selected || matches.is_empty() {
                0
            } else {
                1
            }
        } else {
            entries.truncate(0);
            0
        };
        entries.extend(matches.into_iter().map(CompletionEntry::Match));
        self.selected_item = new_selection;
        // Scroll to 0 even if the LSP completion is the only one selected. This keeps the display
        // consistent when y_flipped.
        self.scroll_handle.scroll_to_item(0, ScrollStrategy::Top);
    }
}

#[derive(Clone)]
pub struct AvailableCodeAction {
    pub excerpt_id: ExcerptId,
    pub action: CodeAction,
    pub provider: Rc<dyn CodeActionProvider>,
}

#[derive(Clone)]
pub struct CodeActionContents {
    pub tasks: Option<Rc<ResolvedTasks>>,
    pub actions: Option<Rc<[AvailableCodeAction]>>,
}

impl CodeActionContents {
    fn len(&self) -> usize {
        match (&self.tasks, &self.actions) {
            (Some(tasks), Some(actions)) => actions.len() + tasks.templates.len(),
            (Some(tasks), None) => tasks.templates.len(),
            (None, Some(actions)) => actions.len(),
            (None, None) => 0,
        }
    }

    fn is_empty(&self) -> bool {
        match (&self.tasks, &self.actions) {
            (Some(tasks), Some(actions)) => actions.is_empty() && tasks.templates.is_empty(),
            (Some(tasks), None) => tasks.templates.is_empty(),
            (None, Some(actions)) => actions.is_empty(),
            (None, None) => true,
        }
    }

    fn iter(&self) -> impl Iterator<Item = CodeActionsItem> + '_ {
        self.tasks
            .iter()
            .flat_map(|tasks| {
                tasks
                    .templates
                    .iter()
                    .map(|(kind, task)| CodeActionsItem::Task(kind.clone(), task.clone()))
            })
            .chain(self.actions.iter().flat_map(|actions| {
                actions.iter().map(|available| CodeActionsItem::CodeAction {
                    excerpt_id: available.excerpt_id,
                    action: available.action.clone(),
                    provider: available.provider.clone(),
                })
            }))
    }

    pub fn get(&self, index: usize) -> Option<CodeActionsItem> {
        match (&self.tasks, &self.actions) {
            (Some(tasks), Some(actions)) => {
                if index < tasks.templates.len() {
                    tasks
                        .templates
                        .get(index)
                        .cloned()
                        .map(|(kind, task)| CodeActionsItem::Task(kind, task))
                } else {
                    actions.get(index - tasks.templates.len()).map(|available| {
                        CodeActionsItem::CodeAction {
                            excerpt_id: available.excerpt_id,
                            action: available.action.clone(),
                            provider: available.provider.clone(),
                        }
                    })
                }
            }
            (Some(tasks), None) => tasks
                .templates
                .get(index)
                .cloned()
                .map(|(kind, task)| CodeActionsItem::Task(kind, task)),
            (None, Some(actions)) => {
                actions
                    .get(index)
                    .map(|available| CodeActionsItem::CodeAction {
                        excerpt_id: available.excerpt_id,
                        action: available.action.clone(),
                        provider: available.provider.clone(),
                    })
            }
            (None, None) => None,
        }
    }
}

#[allow(clippy::large_enum_variant)]
#[derive(Clone)]
pub enum CodeActionsItem {
    Task(TaskSourceKind, ResolvedTask),
    CodeAction {
        excerpt_id: ExcerptId,
        action: CodeAction,
        provider: Rc<dyn CodeActionProvider>,
    },
}

impl CodeActionsItem {
    fn as_task(&self) -> Option<&ResolvedTask> {
        let Self::Task(_, task) = self else {
            return None;
        };
        Some(task)
    }

    fn as_code_action(&self) -> Option<&CodeAction> {
        let Self::CodeAction { action, .. } = self else {
            return None;
        };
        Some(action)
    }

    pub fn label(&self) -> String {
        match self {
            Self::CodeAction { action, .. } => action.lsp_action.title.clone(),
            Self::Task(_, task) => task.resolved_label.clone(),
        }
    }
}

pub struct CodeActionsMenu {
    pub actions: CodeActionContents,
    pub buffer: Entity<Buffer>,
    pub selected_item: usize,
    pub scroll_handle: UniformListScrollHandle,
    pub deployed_from_indicator: Option<DisplayRow>,
}

impl CodeActionsMenu {
    fn select_first(&mut self, cx: &mut Context<Editor>) {
        self.selected_item = if self.scroll_handle.y_flipped() {
            self.actions.len() - 1
        } else {
            0
        };
        self.scroll_handle
            .scroll_to_item(self.selected_item, ScrollStrategy::Top);
        cx.notify()
    }

    fn select_last(&mut self, cx: &mut Context<Editor>) {
        self.selected_item = if self.scroll_handle.y_flipped() {
            0
        } else {
            self.actions.len() - 1
        };
        self.scroll_handle
            .scroll_to_item(self.selected_item, ScrollStrategy::Top);
        cx.notify()
    }

    fn select_prev(&mut self, cx: &mut Context<Editor>) {
        self.selected_item = if self.scroll_handle.y_flipped() {
            self.next_match_index()
        } else {
            self.prev_match_index()
        };
        self.scroll_handle
            .scroll_to_item(self.selected_item, ScrollStrategy::Top);
        cx.notify();
    }

    fn select_next(&mut self, cx: &mut Context<Editor>) {
        self.selected_item = if self.scroll_handle.y_flipped() {
            self.prev_match_index()
        } else {
            self.next_match_index()
        };
        self.scroll_handle
            .scroll_to_item(self.selected_item, ScrollStrategy::Top);
        cx.notify();
    }

    fn prev_match_index(&self) -> usize {
        if self.selected_item > 0 {
            self.selected_item - 1
        } else {
            self.actions.len() - 1
        }
    }

    fn next_match_index(&self) -> usize {
        if self.selected_item + 1 < self.actions.len() {
            self.selected_item + 1
        } else {
            0
        }
    }

    fn visible(&self) -> bool {
        !self.actions.is_empty()
    }

    fn origin(&self, cursor_position: DisplayPoint) -> ContextMenuOrigin {
        if let Some(row) = self.deployed_from_indicator {
            ContextMenuOrigin::GutterIndicator(row)
        } else {
            ContextMenuOrigin::EditorPoint(cursor_position)
        }
    }

    fn render(
        &self,
        _style: &EditorStyle,
        max_height_in_lines: u32,
        y_flipped: bool,
        window: &mut Window,
        cx: &mut Context<Editor>,
    ) -> AnyElement {
        let actions = self.actions.clone();
        let selected_item = self.selected_item;
        let list = uniform_list(
            cx.entity().clone(),
            "code_actions_menu",
            self.actions.len(),
            move |_this, range, _, cx| {
                actions
                    .iter()
                    .skip(range.start)
                    .take(range.end - range.start)
                    .enumerate()
                    .map(|(ix, action)| {
                        let item_ix = range.start + ix;
                        let selected = item_ix == selected_item;
                        let colors = cx.theme().colors();
                        div().min_w(px(220.)).max_w(px(540.)).child(
                            ListItem::new(item_ix)
                                .inset(true)
                                .toggle_state(selected)
                                .when_some(action.as_code_action(), |this, action| {
                                    this.on_click(cx.listener(move |editor, _, window, cx| {
                                        cx.stop_propagation();
                                        if let Some(task) = editor.confirm_code_action(
                                            &ConfirmCodeAction {
                                                item_ix: Some(item_ix),
                                            },
                                            window,
                                            cx,
                                        ) {
                                            task.detach_and_log_err(cx)
                                        }
                                    }))
                                    .child(
                                        h_flex()
                                            .overflow_hidden()
                                            .child(
                                                // TASK: It would be good to make lsp_action.title a SharedString to avoid allocating here.
                                                action.lsp_action.title.replace("\n", ""),
                                            )
                                            .when(selected, |this| {
                                                this.text_color(colors.text_accent)
                                            }),
                                    )
                                })
                                .when_some(action.as_task(), |this, task| {
                                    this.on_click(cx.listener(move |editor, _, window, cx| {
                                        cx.stop_propagation();
                                        if let Some(task) = editor.confirm_code_action(
                                            &ConfirmCodeAction {
                                                item_ix: Some(item_ix),
                                            },
                                            window,
                                            cx,
                                        ) {
                                            task.detach_and_log_err(cx)
                                        }
                                    }))
                                    .child(
                                        h_flex()
                                            .overflow_hidden()
                                            .child(task.resolved_label.replace("\n", ""))
                                            .when(selected, |this| {
                                                this.text_color(colors.text_accent)
                                            }),
                                    )
                                }),
                        )
                    })
                    .collect()
            },
        )
        .occlude()
        .max_h(max_height_in_lines as f32 * window.line_height())
        .track_scroll(self.scroll_handle.clone())
        .y_flipped(y_flipped)
        .with_width_from_item(
            self.actions
                .iter()
                .enumerate()
                .max_by_key(|(_, action)| match action {
                    CodeActionsItem::Task(_, task) => task.resolved_label.chars().count(),
                    CodeActionsItem::CodeAction { action, .. } => {
                        action.lsp_action.title.chars().count()
                    }
                })
                .map(|(ix, _)| ix),
        )
        .with_sizing_behavior(ListSizingBehavior::Infer);

        Popover::new().child(list).into_any_element()
    }
}<|MERGE_RESOLUTION|>--- conflicted
+++ resolved
@@ -652,11 +652,7 @@
                                     )
                                     .on_click(cx.listener(move |editor, _event, window, cx| {
                                         cx.stop_propagation();
-<<<<<<< HEAD
-                                        editor.toggle_zed_predict_onboarding(cx);
-=======
-                                        editor.toggle_zed_predict_tos(window, cx);
->>>>>>> 7b901caf
+                                        editor.toggle_zed_predict_onboarding(window, cx);
                                     })),
                             ),
 
