--- conflicted
+++ resolved
@@ -1,12 +1,8 @@
 use std::sync::Arc;
 
 use gpui::{
-<<<<<<< HEAD
-    CallbackHandle, DefiniteLength, Hsla, MouseButton, StatefulInteractiveComponent, WindowContext,
-=======
-    DefiniteLength, Div, Hsla, MouseButton, RenderOnce, Stateful, StatefulInteractiveElement,
-    WindowContext,
->>>>>>> 6f0cdc35
+    DefiniteLength, DefiniteLength, Div, Hsla, MouseButton, RenderOnce, Stateful,
+    StatefulInteractiveElement, WindowContext,
 };
 
 use crate::prelude::*;
@@ -68,28 +64,7 @@
     }
 }
 
-<<<<<<< HEAD
-// #[derive(Component)] <- todo
 pub struct Button {
-=======
-pub type ClickHandler<V> = Arc<dyn Fn(&mut V, &mut ViewContext<V>)>;
-
-struct ButtonHandlers<V: 'static> {
-    click: Option<ClickHandler<V>>,
-}
-
-unsafe impl<S> Send for ButtonHandlers<S> {}
-unsafe impl<S> Sync for ButtonHandlers<S> {}
-
-impl<V: 'static> Default for ButtonHandlers<V> {
-    fn default() -> Self {
-        Self { click: None }
-    }
-}
-
-#[derive(RenderOnce)]
-pub struct Button<V: 'static> {
->>>>>>> 6f0cdc35
     disabled: bool,
     click_handler: Option<CallbackHandle<()>>,
     icon: Option<Icon>,
@@ -100,14 +75,10 @@
     color: Option<TextColor>,
 }
 
-<<<<<<< HEAD
-impl Button {
-=======
-impl<V: 'static> Component<V> for Button<V> {
-    type Rendered = Stateful<V, Div<V>>;
-
-    fn render(self, view: &mut V, cx: &mut ViewContext<V>) -> Self::Rendered {
-        let _view: &mut V = view;
+impl RenderOnce for Button {
+    type Element = Stateful<Div>;
+
+    fn render(self) -> Self::Rendered {
         let (icon_color, label_color) = match (self.disabled, self.color) {
             (true, _) => (TextColor::Disabled, TextColor::Disabled),
             (_, None) => (TextColor::Default, TextColor::Default),
@@ -155,8 +126,7 @@
     }
 }
 
-impl<V: 'static> Button<V> {
->>>>>>> 6f0cdc35
+impl Button {
     pub fn new(label: impl Into<SharedString>) -> Self {
         Self {
             disabled: false,
@@ -231,89 +201,21 @@
     fn render_icon(&self, icon_color: TextColor) -> Option<IconElement> {
         self.icon.map(|i| IconElement::new(i).color(icon_color))
     }
-
-<<<<<<< HEAD
-    pub fn render(self, cx: &mut WindowContext) -> impl Component {
-=======
-    pub fn render(self, _view: &mut V, cx: &mut ViewContext<V>) -> impl Element<V> {
->>>>>>> 6f0cdc35
-        let (icon_color, label_color) = match (self.disabled, self.color) {
-            (true, _) => (TextColor::Disabled, TextColor::Disabled),
-            (_, None) => (TextColor::Default, TextColor::Default),
-            (_, Some(color)) => (TextColor::from(color), color),
-        };
-
-        let mut button = h_stack()
-            .id(SharedString::from(format!("{}", self.label)))
-            .relative()
-            .p_1()
-            .text_ui()
-            .rounded_md()
-            .bg(self.variant.bg_color(cx))
-            .cursor_pointer()
-            .hover(|style| style.bg(self.variant.bg_color_hover(cx)))
-            .active(|style| style.bg(self.variant.bg_color_active(cx)));
-
-        match (self.icon, self.icon_position) {
-            (Some(_), Some(IconPosition::Left)) => {
-                button = button
-                    .gap_1()
-                    .child(self.render_label(label_color))
-                    .children(self.render_icon(icon_color))
-            }
-            (Some(_), Some(IconPosition::Right)) => {
-                button = button
-                    .gap_1()
-                    .children(self.render_icon(icon_color))
-                    .child(self.render_label(label_color))
-            }
-            (_, _) => button = button.child(self.render_label(label_color)),
-        }
-
-        if let Some(width) = self.width {
-            button = button.w(width).justify_center();
-        }
-
-        if let Some(click_handler) = self.handlers.click.clone() {
-            button = button.on_mouse_down(MouseButton::Left, move |state, event, cx| {
-                click_handler(state, cx);
-            });
-        }
-
-        button
-    }
-}
-
-<<<<<<< HEAD
+}
+
+#[derive(RenderOnce)]
 pub struct ButtonGroup {
     buttons: Vec<Button>,
 }
 
-impl ButtonGroup {
-    pub fn new(buttons: Vec<Button>) -> Self {
-        Self { buttons }
-    }
-
-    fn render(self, cx: &mut WindowContext) -> impl Component {
-        let mut el = h_stack().text_ui();
-
-        for button in self.buttons {
-            el = el.child(button.render(cx));
-=======
-#[derive(RenderOnce)]
-pub struct ButtonGroup<V: 'static> {
-    buttons: Vec<Button<V>>,
-}
-
-impl<V: 'static> Component<V> for ButtonGroup<V> {
-    type Rendered = Div<V>;
-
-    fn render(self, view: &mut V, cx: &mut ViewContext<V>) -> Self::Rendered {
+impl Component for ButtonGroup {
+    type Rendered = Div;
+
+    fn render(self, cx: &mut WindowContext) -> Self::Rendered {
         let mut group = h_stack();
 
         for button in self.buttons.into_iter() {
             group = group.child(button.render(view, cx));
->>>>>>> 6f0cdc35
         }
 
         group
@@ -338,13 +240,8 @@
 
     pub struct ButtonStory;
 
-<<<<<<< HEAD
     impl Render for ButtonStory {
         type Element = Div;
-=======
-    impl Render<Self> for ButtonStory {
-        type Element = Div<Self>;
->>>>>>> 6f0cdc35
 
         fn render(&mut self, cx: &mut ViewContext<Self>) -> Self::Element {
             let states = InteractionState::iter();
